[package]
name = "terminal"
version = "0.1.0"
edition.workspace = true
publish.workspace = true
license = "GPL-3.0-or-later"

[lints]
workspace = true

[lib]
path = "src/terminal.rs"
doctest = false

[dependencies]
alacritty_terminal.workspace = true
anyhow.workspace = true
collections.workspace = true
dirs.workspace = true
fancy-regex.workspace = true
futures.workspace = true
gpui.workspace = true
itertools.workspace = true
libc.workspace = true
log.workspace = true
release_channel.workspace = true
schemars.workspace = true
serde.workspace = true
serde_derive.workspace = true
settings.workspace = true
sysinfo.workspace = true
smol.workspace = true
task.workspace = true
theme.workspace = true
thiserror.workspace = true
util.workspace = true
<<<<<<< HEAD
unicode-segmentation.workspace = true
=======
regex.workspace = true
workspace-hack.workspace = true
>>>>>>> c2afc227

[target.'cfg(windows)'.dependencies]
windows.workspace = true

[dev-dependencies]
<<<<<<< HEAD
rand.workspace = true
regex.workspace = true
serde_json.workspace = true
=======
rand.workspace = true
>>>>>>> c2afc227
<|MERGE_RESOLUTION|>--- conflicted
+++ resolved
@@ -34,21 +34,14 @@
 theme.workspace = true
 thiserror.workspace = true
 util.workspace = true
-<<<<<<< HEAD
 unicode-segmentation.workspace = true
-=======
 regex.workspace = true
 workspace-hack.workspace = true
->>>>>>> c2afc227
 
 [target.'cfg(windows)'.dependencies]
 windows.workspace = true
 
 [dev-dependencies]
-<<<<<<< HEAD
 rand.workspace = true
 regex.workspace = true
-serde_json.workspace = true
-=======
-rand.workspace = true
->>>>>>> c2afc227
+serde_json.workspace = true