--- conflicted
+++ resolved
@@ -42,7 +42,6 @@
 use collections::{HashMap, VecDeque};
 use futures::StreamExt;
 use pty_info::PtyProcessInfo;
-use regex::Regex;
 use serde::{Deserialize, Serialize};
 use settings::Settings;
 use smol::channel::{Receiver, Sender};
@@ -57,7 +56,7 @@
     fmt::Display,
     ops::{Deref, Index, Range, RangeInclusive},
     path::PathBuf,
-    sync::{Arc, LazyLock},
+    sync::Arc,
     time::Duration,
 };
 use thiserror::Error;
@@ -322,7 +321,6 @@
 const DEFAULT_SCROLL_HISTORY_LINES: usize = 10_000;
 const MAX_SCROLL_HISTORY_LINES: usize = 100_000;
 const URL_REGEX: &str = r#"(ipfs:|ipns:|magnet:|mailto:|gemini://|gopher://|https://|http://|news:|file://|git://|ssh:|ftp://)[^\u{0000}-\u{001F}\u{007F}-\u{009F}<>"\s{-}\^⟨⟩`]+"#;
-<<<<<<< HEAD
 
 /// Paths can contain almost any unicode characters on Windows with a few exceptions.
 /// See <https://learn.microsoft.com/en-us/windows/win32/fileio/naming-a-file#naming-conventions>
@@ -347,26 +345,6 @@
     };
 }
 pub const WORD_REGEX: &str = word_regex!();
-=======
-// Optional suffix matches MSBuild diagnostic suffixes for path parsing in PathLikeWithPosition
-// https://learn.microsoft.com/en-us/visualstudio/msbuild/msbuild-diagnostic-format-for-tasks
-const WORD_REGEX: &str =
-    r#"[\$\+\w.\[\]:/\\@\-~()]+(?:\((?:\d+|\d+,\d+)\))|[\$\+\w.\[\]:/\\@\-~()]+"#;
-const PYTHON_FILE_LINE_REGEX: &str = r#"File "(?P<file>[^"]+)", line (?P<line>\d+)"#;
-
-static PYTHON_FILE_LINE_MATCHER: LazyLock<Regex> =
-    LazyLock::new(|| Regex::new(PYTHON_FILE_LINE_REGEX).unwrap());
-
-fn python_extract_path_and_line(input: &str) -> Option<(&str, u32)> {
-    if let Some(captures) = PYTHON_FILE_LINE_MATCHER.captures(input) {
-        let path_part = captures.name("file")?.as_str();
-
-        let line_number: u32 = captures.name("line")?.as_str().parse().ok()?;
-        return Some((path_part, line_number));
-    }
-    None
-}
->>>>>>> c2afc227
 
 pub struct TerminalBuilder {
     terminal: Terminal,
@@ -534,11 +512,7 @@
             // hovered_word: false,
             url_regex: RegexSearch::new(URL_REGEX).unwrap(),
             word_regex: RegexSearch::new(WORD_REGEX).unwrap(),
-<<<<<<< HEAD
             path_hyperlink_navigation: TerminalSettings::get_global(cx).path_hyperlink_navigation,
-=======
-            python_file_line_regex: RegexSearch::new(PYTHON_FILE_LINE_REGEX).unwrap(),
->>>>>>> c2afc227
             vi_mode_enabled: false,
             debug_terminal,
             is_ssh_terminal,
@@ -707,11 +681,7 @@
     selection_phase: SelectionPhase,
     url_regex: RegexSearch,
     word_regex: RegexSearch,
-<<<<<<< HEAD
     path_hyperlink_navigation: PathHyperlinkNavigation,
-=======
-    python_file_line_regex: RegexSearch,
->>>>>>> c2afc227
     task: Option<TaskState>,
     vi_mode_enabled: bool,
     debug_terminal: bool,
@@ -1026,7 +996,6 @@
                     }))
                 } else if let Some(url_match) = regex_match_at(term, point, &mut self.url_regex) {
                     let url = term.bounds_to_string(*url_match.start(), *url_match.end());
-<<<<<<< HEAD
                     Some(MaybeHyperlink::Url(HoveredWord {
                         word: url,
                         word_match: url_match,
@@ -1034,31 +1003,6 @@
                 } else {
                     None
                 };
-=======
-                    Some((url, true, url_match))
-                } else if let Some(python_match) =
-                    regex_match_at(term, point, &mut self.python_file_line_regex)
-                {
-                    let matching_line =
-                        term.bounds_to_string(*python_match.start(), *python_match.end());
-                    python_extract_path_and_line(&matching_line).map(|(file_path, line_number)| {
-                        (format!("{file_path}:{line_number}"), false, python_match)
-                    })
-                } else if let Some(word_match) = regex_match_at(term, point, &mut self.word_regex) {
-                    let file_path = term.bounds_to_string(*word_match.start(), *word_match.end());
-
-                    let (sanitized_match, sanitized_word) = 'sanitize: {
-                        let mut word_match = word_match;
-                        let mut file_path = file_path;
-
-                        if is_path_surrounded_by_common_symbols(&file_path) {
-                            word_match = Match::new(
-                                word_match.start().add(term, Boundary::Grid, 1),
-                                word_match.end().sub(term, Boundary::Grid, 1),
-                            );
-                            file_path = file_path[1..file_path.len() - 1].to_owned();
-                        }
->>>>>>> c2afc227
 
                 let maybe_hyperlink = if self.path_hyperlink_navigation
                     != PathHyperlinkNavigation::None
@@ -2283,8 +2227,7 @@
     use rand::{Rng, distributions::Alphanumeric, rngs::ThreadRng, thread_rng};
 
     use crate::{
-        IndexedCell, TerminalBounds, TerminalContent, content_index_for_mouse,
-        python_extract_path_and_line, rgb_for_index,
+        IndexedCell, TerminalBounds, TerminalContent, content_index_for_mouse, rgb_for_index,
     };
 
     #[test]
@@ -2476,33 +2419,4 @@
             vec!["a", "Main.cs:20:5", "b"],
         );
     }
-
-    #[test]
-    fn test_python_file_line_regex() {
-        re_test(
-            crate::PYTHON_FILE_LINE_REGEX,
-            "hay File \"/zed/bad_py.py\", line 8 stack",
-            vec!["File \"/zed/bad_py.py\", line 8"],
-        );
-        re_test(crate::PYTHON_FILE_LINE_REGEX, "unrelated", vec![]);
-    }
-
-    #[test]
-    fn test_python_file_line() {
-        let inputs: Vec<(&str, Option<(&str, u32)>)> = vec![
-            (
-                "File \"/zed/bad_py.py\", line 8",
-                Some(("/zed/bad_py.py", 8u32)),
-            ),
-            ("File \"path/to/zed/bad_py.py\"", None),
-            ("unrelated", None),
-            ("", None),
-        ];
-        let actual = inputs
-            .iter()
-            .map(|input| python_extract_path_and_line(input.0))
-            .collect::<Vec<_>>();
-        let expected = inputs.iter().map(|(_, output)| *output).collect::<Vec<_>>();
-        assert_eq!(actual, expected);
-    }
 }