use alacritty_terminal::{
    Term,
    event::EventListener,
    grid::Dimensions,
    index::{Boundary, Column, Direction as AlacDirection, Point as AlacPoint},
    term::{
        cell::Flags,
        search::{Match, RegexIter, RegexSearch},
    },
};
use log::{info, warn};
use regex::Regex;
use std::{
    iter::{once, once_with},
    ops::{Index, Range},
    time::{Duration, Instant},
};

const URL_REGEX: &str = r#"(ipfs:|ipns:|magnet:|mailto:|gemini://|gopher://|https://|http://|news:|file://|git://|ssh:|ftp://)[^\u{0000}-\u{001F}\u{007F}-\u{009F}<>"\s{-}\^⟨⟩`']+"#;
const WIDE_CHAR_SPACERS: Flags =
    Flags::from_bits(Flags::LEADING_WIDE_CHAR_SPACER.bits() | Flags::WIDE_CHAR_SPACER.bits())
        .unwrap();

pub(super) struct RegexSearches {
    url_regex: RegexSearch,
    path_hyperlink_regexes: Vec<Regex>,
    path_hyperlink_timeout: Duration,
}

impl Default for RegexSearches {
    fn default() -> Self {
        Self {
            url_regex: RegexSearch::new(URL_REGEX).unwrap(),
            path_hyperlink_regexes: Vec::default(),
            path_hyperlink_timeout: Duration::default(),
        }
    }
}
impl RegexSearches {
    pub(super) fn new(
        path_hyperlink_regexes: impl IntoIterator<Item: AsRef<str>>,
        path_hyperlink_timeout_ms: u64,
    ) -> Self {
        Self {
            url_regex: RegexSearch::new(URL_REGEX).unwrap(),
            path_hyperlink_regexes: path_hyperlink_regexes
                .into_iter()
                .filter_map(|regex| {
                    Regex::new(regex.as_ref())
                        .inspect_err(|error| {
                            warn!(
                                concat!(
                                    "Ignoring path hyperlink regex specified in ",
                                    "`terminal.path_hyperlink_regexes`:\n\n\t{}\n\nError: {}",
                                ),
                                regex.as_ref(),
                                error
                            );
                        })
                        .ok()
                })
                .collect(),
            path_hyperlink_timeout: Duration::from_millis(path_hyperlink_timeout_ms),
        }
    }
}

pub(super) fn find_from_grid_point<T: EventListener>(
    term: &Term<T>,
    point: AlacPoint,
    regex_searches: &mut RegexSearches,
) -> Option<(String, bool, Match)> {
    let grid = term.grid();
    let link = grid.index(point).hyperlink();
    let found_word = if let Some(ref url) = link {
        let mut min_index = point;
        loop {
            let new_min_index = min_index.sub(term, Boundary::Cursor, 1);
            if new_min_index == min_index || grid.index(new_min_index).hyperlink() != link {
                break;
            } else {
                min_index = new_min_index
            }
        }

        let mut max_index = point;
        loop {
            let new_max_index = max_index.add(term, Boundary::Cursor, 1);
            if new_max_index == max_index || grid.index(new_max_index).hyperlink() != link {
                break;
            } else {
                max_index = new_max_index
            }
        }

        let url = url.uri().to_owned();
        let url_match = min_index..=max_index;

        Some((url, true, url_match))
    } else {
        let (line_start, line_end) = (term.line_search_left(point), term.line_search_right(point));
        if let Some((url, url_match)) = RegexIter::new(
            line_start,
            line_end,
            AlacDirection::Right,
            term,
            &mut regex_searches.url_regex,
        )
        .find(|rm| rm.contains(&point))
        .map(|url_match| {
            let url = term.bounds_to_string(*url_match.start(), *url_match.end());
            sanitize_url_punctuation(url, url_match, term)
        }) {
            Some((url, true, url_match))
        } else {
            path_match(
                &term,
                line_start,
                line_end,
                point,
                &mut regex_searches.path_hyperlink_regexes,
                regex_searches.path_hyperlink_timeout,
            )
            .map(|(path, path_match)| (path, false, path_match))
        }
    };

    found_word.map(|(maybe_url_or_path, is_url, word_match)| {
        if is_url {
            // Treat "file://" IRIs like file paths to ensure
            // that line numbers at the end of the path are
            // handled correctly
            if let Some(path) = maybe_url_or_path.strip_prefix("file://") {
                (path.to_string(), false, word_match)
            } else {
                (maybe_url_or_path, true, word_match)
            }
        } else {
            (maybe_url_or_path, false, word_match)
        }
    })
}

fn sanitize_url_punctuation<T: EventListener>(
    url: String,
    url_match: Match,
    term: &Term<T>,
) -> (String, Match) {
    let mut sanitized_url = url;
    let mut chars_trimmed = 0;

    // First, handle parentheses balancing using single traversal
    let (open_parens, close_parens) =
        sanitized_url
            .chars()
            .fold((0, 0), |(opens, closes), c| match c {
                '(' => (opens + 1, closes),
                ')' => (opens, closes + 1),
                _ => (opens, closes),
            });

    // Trim unbalanced closing parentheses
    if close_parens > open_parens {
        let mut remaining_close = close_parens;
        while sanitized_url.ends_with(')') && remaining_close > open_parens {
            sanitized_url.pop();
            chars_trimmed += 1;
            remaining_close -= 1;
        }
    }

    // Handle trailing periods
    if sanitized_url.ends_with('.') {
        let trailing_periods = sanitized_url
            .chars()
            .rev()
            .take_while(|&c| c == '.')
            .count();

        if trailing_periods > 1 {
            sanitized_url.truncate(sanitized_url.len() - trailing_periods);
            chars_trimmed += trailing_periods;
        } else if trailing_periods == 1
            && let Some(second_last_char) = sanitized_url.chars().rev().nth(1)
            && (second_last_char.is_alphanumeric() || second_last_char == '/')
        {
            sanitized_url.pop();
            chars_trimmed += 1;
        }
    }

    if chars_trimmed > 0 {
        let new_end = url_match.end().sub(term, Boundary::Grid, chars_trimmed);
        let sanitized_match = Match::new(*url_match.start(), new_end);
        (sanitized_url, sanitized_match)
    } else {
        (sanitized_url, url_match)
    }
}

fn path_match<T>(
    term: &Term<T>,
    line_start: AlacPoint,
    line_end: AlacPoint,
    hovered: AlacPoint,
    path_hyperlink_regexes: &mut Vec<Regex>,
    path_hyperlink_timeout: Duration,
) -> Option<(String, Match)> {
    if path_hyperlink_regexes.is_empty() || path_hyperlink_timeout.as_millis() == 0 {
        return None;
    }
    debug_assert!(line_start <= hovered);
    debug_assert!(line_end >= hovered);
    let search_start_time = Instant::now();

    let timed_out = || {
        let elapsed_time = Instant::now().saturating_duration_since(search_start_time);
        (elapsed_time > path_hyperlink_timeout)
            .then_some((elapsed_time.as_millis(), path_hyperlink_timeout.as_millis()))
    };

    // This used to be: `let line = term.bounds_to_string(line_start, line_end)`, however, that
    // api compresses tab characters into a single space, whereas we require a cell accurate
    // string representation of the line. The below algorithm does this, but seems a bit odd.
    // Maybe there is a clean api for doing this, but I couldn't find it.
    let mut line = String::with_capacity(
        (line_end.line.0 - line_start.line.0 + 1) as usize * term.grid().columns(),
    );
    let first_cell = &term.grid()[line_start];
    let mut prev_len = 0;
    line.push(first_cell.c);
    let mut prev_char_is_space = first_cell.c == ' ';
    let mut hovered_point_byte_offset = None;
    let mut hovered_word_start_offset = None;
    let mut hovered_word_end_offset = None;

    if line_start == hovered {
        hovered_point_byte_offset = Some(0);
        if first_cell.c != ' ' {
            hovered_word_start_offset = Some(0);
        }
    }

    for cell in term.grid().iter_from(line_start) {
        if cell.point > line_end {
            break;
        }

        if !cell.flags.intersects(WIDE_CHAR_SPACERS) {
            prev_len = line.len();
            match cell.c {
                ' ' | '\t' => {
                    if hovered_point_byte_offset.is_some() && !prev_char_is_space {
                        if hovered_word_end_offset.is_none() {
                            hovered_word_end_offset = Some(line.len());
                        }
                    }
                    line.push(' ');
                    prev_char_is_space = true;
                }
                c @ _ => {
                    if hovered_point_byte_offset.is_none() && prev_char_is_space {
                        hovered_word_start_offset = Some(line.len());
                    }
                    line.push(c);
                    prev_char_is_space = false;
                }
            }
        }

        if cell.point == hovered {
            debug_assert!(hovered_point_byte_offset.is_none());
            hovered_point_byte_offset = Some(prev_len);
        }
    }
    let line = line.trim_ascii_end();
    let hovered_point_byte_offset = hovered_point_byte_offset?;
    let hovered_word_range =
        hovered_word_start_offset.unwrap_or(0)..hovered_word_end_offset.unwrap_or(line.len());
    if line.len() <= hovered_point_byte_offset {
        return None;
    }
    let found_from_range = |path_range: Range<usize>,
                            link_range: Range<usize>,
                            position: Option<(u32, Option<u32>)>| {
        let advance_point_by_str = |mut point: AlacPoint, s: &str| {
            for _ in s.chars() {
                point = term
                    .expand_wide(point, AlacDirection::Right)
                    .add(term, Boundary::Grid, 1);
            }

            // There does not appear to be an alacritty api that is
            // "move to start of current wide char", so we have to do it ourselves.
            let flags = term.grid().index(point).flags;
            if flags.contains(Flags::LEADING_WIDE_CHAR_SPACER) {
                AlacPoint::new(point.line + 1, Column(0))
            } else if flags.contains(Flags::WIDE_CHAR_SPACER) {
                AlacPoint::new(point.line, point.column - 1)
            } else {
                point
            }
        };

        let link_start = advance_point_by_str(line_start, &line[..link_range.start]);
        let link_end = advance_point_by_str(link_start, &line[link_range]);
        let link_match = link_start
            ..=term
                .expand_wide(link_end, AlacDirection::Left)
                .sub(term, Boundary::Grid, 1);

        (
            {
                let mut path = line[path_range].to_string();
                position.inspect(|(line, column)| {
                    path += &format!(":{line}");
                    column.inspect(|column| path += &format!(":{column}"));
                });
                path
            },
            link_match,
        )
    };

    for regex in path_hyperlink_regexes {
        let mut path_found = false;

<<<<<<< HEAD
        for (line_start_offset, captures) in once(
            regex
                .captures_iter(&line)
                .next()
                .map(|captures| (0, captures)),
        )
        .chain(once_with(|| {
            regex
                .captures_iter(&line[hovered_word_range.clone()])
                .next()
                .map(|captures| (hovered_word_range.start, captures))
        }))
        .flatten()
        {
            let captures = match captures {
                Ok(captures) => captures,
                Err(error) => {
                    warn!("Error '{error}' searching for path hyperlinks in line: {line}");
                    info!(
                        "Skipping match from path hyperlinks with regex: {}",
                        regex.as_str()
                    );
                    continue;
                }
            };
=======
        for captures in regex.captures_iter(&line) {
>>>>>>> 4d0e760b
            path_found = true;
            let match_range = captures.get(0).unwrap().range();
            let (mut path_range, line_column) = if let Some(path) = captures.name("path") {
                let parse = |name: &str| {
                    captures
                        .name(name)
                        .and_then(|capture| capture.as_str().parse().ok())
                };

                (
                    path.range(),
                    parse("line").map(|line| (line, parse("column"))),
                )
            } else {
                (match_range.clone(), None)
            };
            let mut link_range = captures
                .name("link")
                .map_or_else(|| match_range.clone(), |link| link.range());

            path_range.start += line_start_offset;
            path_range.end += line_start_offset;
            link_range.start += line_start_offset;
            link_range.end += line_start_offset;

            if !link_range.contains(&hovered_point_byte_offset) {
                // No match, just skip.
                continue;
            }
            let found = found_from_range(path_range, link_range, line_column);

            if found.1.contains(&hovered) {
                return Some(found);
            }
        }

        if path_found {
            return None;
        }

        if let Some((timed_out_ms, timeout_ms)) = timed_out() {
            warn!("Timed out processing path hyperlink regexes after {timed_out_ms}ms");
            info!("{timeout_ms}ms time out specified in `terminal.path_hyperlink_timeout_ms`");
            return None;
        }
    }

    None
}

#[cfg(test)]
mod tests {
    use crate::terminal_settings::TerminalSettings;

    use super::*;
    use alacritty_terminal::{
        event::VoidListener,
        grid::Dimensions,
        index::{Boundary, Column, Line, Point as AlacPoint},
        term::{Config, cell::Flags, test::TermSize},
        vte::ansi::Handler,
    };
    use regex::Regex;
    use settings::{self, Settings, SettingsContent};
    use std::{cell::RefCell, ops::RangeInclusive, path::PathBuf, rc::Rc};
    use url::Url;
    use util::paths::PathWithPosition;

    fn re_test(re: &str, hay: &str, expected: Vec<&str>) {
        let results: Vec<_> = Regex::new(re)
            .unwrap()
            .find_iter(hay)
            .map(|m| m.as_str())
            .collect();
        assert_eq!(results, expected);
    }

    #[test]
    fn test_url_regex() {
        re_test(
            URL_REGEX,
            "test http://example.com test 'https://website1.com' test mailto:bob@example.com train",
            vec![
                "http://example.com",
                "https://website1.com",
                "mailto:bob@example.com",
            ],
        );
    }

    #[test]
    fn test_url_parentheses_sanitization() {
        // Test our sanitize_url_parentheses function directly
        let test_cases = vec![
            // Cases that should be sanitized (unbalanced parentheses)
            ("https://www.google.com/)", "https://www.google.com/"),
            ("https://example.com/path)", "https://example.com/path"),
            ("https://test.com/))", "https://test.com/"),
            // Cases that should NOT be sanitized (balanced parentheses)
            (
                "https://en.wikipedia.org/wiki/Example_(disambiguation)",
                "https://en.wikipedia.org/wiki/Example_(disambiguation)",
            ),
            ("https://test.com/(hello)", "https://test.com/(hello)"),
            (
                "https://example.com/path(1)(2)",
                "https://example.com/path(1)(2)",
            ),
            // Edge cases
            ("https://test.com/", "https://test.com/"),
            ("https://example.com", "https://example.com"),
        ];

        for (input, expected) in test_cases {
            // Create a minimal terminal for testing
            let term = Term::new(Config::default(), &TermSize::new(80, 24), VoidListener);

            // Create a dummy match that spans the entire input
            let start_point = AlacPoint::new(Line(0), Column(0));
            let end_point = AlacPoint::new(Line(0), Column(input.len()));
            let dummy_match = Match::new(start_point, end_point);

            let (result, _) = sanitize_url_punctuation(input.to_string(), dummy_match, &term);
            assert_eq!(result, expected, "Failed for input: {}", input);
        }
    }

    #[test]
    fn test_url_periods_sanitization() {
        // Test URLs with trailing periods (sentence punctuation)
        let test_cases = vec![
            // Cases that should be sanitized (trailing periods likely punctuation)
            ("https://example.com.", "https://example.com"),
            (
                "https://github.com/zed-industries/zed.",
                "https://github.com/zed-industries/zed",
            ),
            (
                "https://example.com/path/file.html.",
                "https://example.com/path/file.html",
            ),
            (
                "https://example.com/file.pdf.",
                "https://example.com/file.pdf",
            ),
            ("https://example.com:8080.", "https://example.com:8080"),
            ("https://example.com..", "https://example.com"),
            (
                "https://en.wikipedia.org/wiki/C.E.O.",
                "https://en.wikipedia.org/wiki/C.E.O",
            ),
            // Cases that should NOT be sanitized (periods are part of URL structure)
            (
                "https://example.com/v1.0/api",
                "https://example.com/v1.0/api",
            ),
            ("https://192.168.1.1", "https://192.168.1.1"),
            ("https://sub.domain.com", "https://sub.domain.com"),
        ];

        for (input, expected) in test_cases {
            // Create a minimal terminal for testing
            let term = Term::new(Config::default(), &TermSize::new(80, 24), VoidListener);

            // Create a dummy match that spans the entire input
            let start_point = AlacPoint::new(Line(0), Column(0));
            let end_point = AlacPoint::new(Line(0), Column(input.len()));
            let dummy_match = Match::new(start_point, end_point);

            // This test should initially fail since we haven't implemented period sanitization yet
            let (result, _) = sanitize_url_punctuation(input.to_string(), dummy_match, &term);
            assert_eq!(result, expected, "Failed for input: {}", input);
        }
    }

    macro_rules! test_hyperlink {
        ($($lines:expr),+; $hyperlink_kind:ident) => { {
            use crate::terminal_hyperlinks::tests::line_cells_count;
            use std::cmp;

            let test_lines = vec![$($lines),+];
            let (total_cells, longest_line_cells) =
                test_lines.iter().copied()
                    .map(line_cells_count)
                    .fold((0, 0), |state, cells| (state.0 + cells, cmp::max(state.1, cells)));
            let contains_tab_char = test_lines.iter().copied()
                .map(str::chars).flatten().find(|&c| c == '\t');
            let columns = if contains_tab_char.is_some() {
                // This avoids tabs at end of lines causing whitespace-eating line wraps...
                vec![longest_line_cells + 1]
            } else {
                // Alacritty has issues with 2 columns, use 3 as the minimum for now.
                vec![3, longest_line_cells / 2, longest_line_cells + 1]
            };
            test_hyperlink!(
                columns;
                total_cells;
                test_lines.iter().copied();
                $hyperlink_kind
            )
        } };

        ($columns:expr; $total_cells:expr; $lines:expr; $hyperlink_kind:ident) => { {
            use crate::terminal_hyperlinks::tests::{ test_hyperlink, HyperlinkKind };

            let source_location = format!("{}:{}", std::file!(), std::line!());
            for columns in $columns {
                test_hyperlink(columns, $total_cells, $lines, HyperlinkKind::$hyperlink_kind,
                    &source_location);
            }
        } };
    }

    mod path {
        /// 👉 := **hovered** on following char
        ///
        /// 👈 := **hovered** on wide char spacer of previous full width char
        ///
        /// **`‹›`** := expected **hyperlink** match
        ///
        /// **`«»`** := expected **path**, **row**, and **column** capture groups
        ///
        /// [**`c₀, c₁, …, cₙ;`**]ₒₚₜ := use specified terminal widths of `c₀, c₁, …, cₙ` **columns**
        /// (defaults to `3, longest_line_cells / 2, longest_line_cells + 1;`)
        ///
        macro_rules! test_path {
            ($($lines:literal),+) => { test_hyperlink!($($lines),+; Path) };
        }

        #[test]
        fn simple() {
            // Rust paths
            // Just the path
            test_path!("‹«/👉test/cool.rs»›");
            test_path!("‹«/test/cool👉.rs»›");

            // path and line
            test_path!("‹«/👉test/cool.rs»:«4»›");
            test_path!("‹«/test/cool.rs»👉:«4»›");
            test_path!("‹«/test/cool.rs»:«👉4»›");
            test_path!("‹«/👉test/cool.rs»(«4»)›");
            test_path!("‹«/test/cool.rs»👉(«4»)›");
            test_path!("‹«/test/cool.rs»(«👉4»)›");
            test_path!("‹«/test/cool.rs»(«4»👉)›");

            // path, line, and column
            test_path!("‹«/👉test/cool.rs»:«4»:«2»›");
            test_path!("‹«/test/cool.rs»:«4»:«👉2»›");
            test_path!("‹«/👉test/cool.rs»(«4»,«2»)›");
            test_path!("‹«/test/cool.rs»(«4»👉,«2»)›");

            // path, line, column, and ':' suffix
            test_path!("‹«/👉test/cool.rs»:«4»:«2»›:");
            test_path!("‹«/test/cool.rs»:«4»:«👉2»›:");
            test_path!("‹«/👉test/cool.rs»(«4»,«2»)›:");
            test_path!("‹«/test/cool.rs»(«4»,«2»👉)›:");
            test_path!("‹«/👉test/cool.rs»:(«4»,«2»)›:");
            test_path!("‹«/test/cool.rs»:(«4»,«2»👉)›:");
            test_path!("‹«/👉test/cool.rs»:(«4»:«2»)›:");
            test_path!("‹«/test/cool.rs»:(«4»:«2»👉)›:");
            test_path!("/test/cool.rs:4:2👉:", "What is this?");
            test_path!("/test/cool.rs(4,2)👉:", "What is this?");

            // path, line, column, and description
            test_path!("‹«/test/co👉ol.rs»:«4»:«2»›:Error!");
            test_path!("‹«/test/co👉ol.rs»(«4»,«2»)›:Error!");

            // Cargo output
            test_path!("    Compiling Cool 👉(/test/Cool)");
            test_path!("    Compiling Cool (‹«/👉test/Cool»›)");
            test_path!("    Compiling Cool (/test/Cool👉)");

            // Python
            test_path!("‹«awe👉some.py»›");
            test_path!("‹«👉a»› ");

            test_path!("    ‹F👉ile \"«/awesome.py»\", line «42»›: Wat?");
            test_path!("    ‹File \"«/awe👉some.py»\", line «42»›");
            test_path!("    ‹File \"«/awesome.py»👉\", line «42»›: Wat?");
            test_path!("    ‹File \"«/awesome.py»\", line «4👉2»›");
        }

        #[test]
        fn simple_with_descriptions() {
            // path, line, column and description
            test_path!("‹«/👉test/cool.rs»:«4»:«2»›:例Desc例例例");
            test_path!("‹«/test/cool.rs»:«4»:«👉2»›:例Desc例例例");
            test_path!("‹«/👉test/cool.rs»(«4»,«2»)›:例Desc例例例");
            test_path!("‹«/test/cool.rs»(«4»👉,«2»)›:例Desc例例例");

            // path, line, column and description w/extra colons
            test_path!("‹«/👉test/cool.rs»:«4»:«2»›::例Desc例例例");
            test_path!("‹«/test/cool.rs»:«4»:«👉2»›::例Desc例例例");
            test_path!("‹«/👉test/cool.rs»(«4»,«2»)›::例Desc例例例");
            test_path!("‹«/test/cool.rs»(«4»,«2»👉)›::例Desc例例例");
        }

        #[test]
        fn multiple_same_line() {
            test_path!("‹«/👉test/cool.rs»› /test/cool.rs");
            test_path!("/test/cool.rs ‹«/👉test/cool.rs»›");

            test_path!(
                "‹«🦀 multiple_👉same_line 🦀» 🚣«4» 🏛️«2»›: 🦀 multiple_same_line 🦀 🚣4 🏛️2:"
            );

            // ls output (tab separated)
            test_path!(
                "‹«Carg👉o.toml»›\t\texperiments\t\tnotebooks\t\trust-toolchain.toml\ttooling"
            );
            test_path!(
                "Cargo.toml\t\t‹«exper👉iments»›\t\tnotebooks\t\trust-toolchain.toml\ttooling"
            );
            test_path!(
                "Cargo.toml\t\texperiments\t\t‹«note👉books»›\t\trust-toolchain.toml\ttooling"
            );
            test_path!(
                "Cargo.toml\t\texperiments\t\tnotebooks\t\t‹«rust-t👉oolchain.toml»›\ttooling"
            );
            test_path!(
                "Cargo.toml\t\texperiments\t\tnotebooks\t\trust-toolchain.toml\t‹«too👉ling»›"
            );
        }

        #[test]
        fn colons_galore() {
            test_path!("‹«/test/co👉ol.rs»:«4»›");
            test_path!("‹«/test/co👉ol.rs»:«4»›:");
            test_path!("‹«/test/co👉ol.rs»:«4»:«2»›");
            test_path!("‹«/test/co👉ol.rs»:«4»:«2»›:");
            test_path!("‹«/test/co👉ol.rs»(«1»)›");
            test_path!("‹«/test/co👉ol.rs»(«1»)›:");
            test_path!("‹«/test/co👉ol.rs»(«1»,«618»)›");
            test_path!("‹«/test/co👉ol.rs»(«1»,«618»)›:");
            test_path!("‹«/test/co👉ol.rs»::«42»›");
            test_path!("‹«/test/co👉ol.rs»::«42»›:");
            test_path!("‹«/test/co👉ol.rs»(«1»,«618»)›::");
        }

        #[test]
        fn quotes_and_brackets() {
            test_path!("\"‹«/test/co👉ol.rs»:«4»›\"");
            test_path!("'‹«/test/co👉ol.rs»:«4»›'");
            test_path!("`‹«/test/co👉ol.rs»:«4»›`");

            test_path!("[‹«/test/co👉ol.rs»:«4»›]");
            test_path!("(‹«/test/co👉ol.rs»:«4»›)");
            test_path!("{‹«/test/co👉ol.rs»:«4»›}");
            test_path!("<‹«/test/co👉ol.rs»:«4»›>");

            test_path!("[\"‹«/test/co👉ol.rs»:«4»›\"]");
            test_path!("'(‹«/test/co👉ol.rs»:«4»›)'");

            test_path!("\"‹«/test/co👉ol.rs»:«4»:«2»›\"");
            test_path!("'‹«/test/co👉ol.rs»:«4»:«2»›'");
            test_path!("`‹«/test/co👉ol.rs»:«4»:«2»›`");

            test_path!("[‹«/test/co👉ol.rs»:«4»:«2»›]");
            test_path!("(‹«/test/co👉ol.rs»:«4»:«2»›)");
            test_path!("{‹«/test/co👉ol.rs»:«4»:«2»›}");
            test_path!("<‹«/test/co👉ol.rs»:«4»:«2»›>");

            test_path!("[\"‹«/test/co👉ol.rs»:«4»:«2»›\"]");

            test_path!("\"‹«/test/co👉ol.rs»(«4»)›\"");
            test_path!("'‹«/test/co👉ol.rs»(«4»)›'");
            test_path!("`‹«/test/co👉ol.rs»(«4»)›`");

            test_path!("[‹«/test/co👉ol.rs»(«4»)›]");
            test_path!("(‹«/test/co👉ol.rs»(«4»)›)");
            test_path!("{‹«/test/co👉ol.rs»(«4»)›}");
            test_path!("<‹«/test/co👉ol.rs»(«4»)›>");

            test_path!("[\"‹«/test/co👉ol.rs»(«4»)›\"]");

            test_path!("\"‹«/test/co👉ol.rs»(«4»,«2»)›\"");
            test_path!("'‹«/test/co👉ol.rs»(«4»,«2»)›'");
            test_path!("`‹«/test/co👉ol.rs»(«4»,«2»)›`");

            test_path!("[‹«/test/co👉ol.rs»(«4»,«2»)›]");
            test_path!("(‹«/test/co👉ol.rs»(«4»,«2»)›)");
            test_path!("{‹«/test/co👉ol.rs»(«4»,«2»)›}");
            test_path!("<‹«/test/co👉ol.rs»(«4»,«2»)›>");

            test_path!("[\"‹«/test/co👉ol.rs»(«4»,«2»)›\"]");

            // Imbalanced
            test_path!("([‹«/test/co👉ol.rs»:«4»›] was here...)");
            test_path!("[Here's <‹«/test/co👉ol.rs»:«4»›>]");
            test_path!("('‹«/test/co👉ol.rs»:«4»›' was here...)");
            test_path!("[Here's `‹«/test/co👉ol.rs»:«4»›`]");
        }

        #[test]
        fn trailing_punctuation() {
            test_path!("‹«/test/co👉ol.rs»›:,..");
            test_path!("/test/cool.rs:,👉..");
            test_path!("‹«/test/co👉ol.rs»:«4»›:,");
            test_path!("/test/cool.rs:4:👉,");
            test_path!("[\"‹«/test/co👉ol.rs»:«4»›\"]:,");
            test_path!("'(‹«/test/co👉ol.rs»:«4»›),,'...");
            test_path!("('‹«/test/co👉ol.rs»:«4»›'::: was here...)");
            test_path!("[Here's <‹«/test/co👉ol.rs»:«4»›>]::: ");
        }

        #[test]
        fn word_wide_chars() {
            // Rust paths
            test_path!("‹«/👉例/cool.rs»›");
            test_path!("‹«/例👈/cool.rs»›");
            test_path!("‹«/例/cool.rs»:«👉4»›");
            test_path!("‹«/例/cool.rs»:«4»:«👉2»›");

            // Cargo output
            test_path!("    Compiling Cool (‹«/👉例/Cool»›)");
            test_path!("    Compiling Cool (‹«/例👈/Cool»›)");

            test_path!("    Compiling Cool (‹«/👉例/Cool Spaces»›)");
            test_path!("    Compiling Cool (‹«/例👈/Cool Spaces»›)");
            test_path!("    Compiling Cool (‹«/👉例/Cool Spaces»:«4»:«2»›)");
            test_path!("    Compiling Cool (‹«/例👈/Cool Spaces»(«4»,«2»)›)");

            test_path!("    --> ‹«/👉例/Cool Spaces»›");
            test_path!("    ::: ‹«/例👈/Cool Spaces»›");
            test_path!("    --> ‹«/👉例/Cool Spaces»:«4»:«2»›");
            test_path!("    ::: ‹«/例👈/Cool Spaces»(«4»,«2»)›");
            test_path!("    panicked at ‹«/👉例/Cool Spaces»:«4»:«2»›:");
            test_path!("    panicked at ‹«/例👈/Cool Spaces»(«4»,«2»)›:");
            test_path!("    at ‹«/👉例/Cool Spaces»:«4»:«2»›");
            test_path!("    at ‹«/例👈/Cool Spaces»(«4»,«2»)›");

            // Python
            test_path!("‹«👉例wesome.py»›");
            test_path!("‹«例👈wesome.py»›");
            test_path!("    ‹File \"«/👉例wesome.py»\", line «42»›: Wat?");
            test_path!("    ‹File \"«/例👈wesome.py»\", line «42»›: Wat?");
        }

        #[test]
        fn non_word_wide_chars() {
            // Mojo diagnostic message
            test_path!("    ‹File \"«/awe👉some.🔥»\", line «42»›: Wat?");
            test_path!("    ‹File \"«/awesome👉.🔥»\", line «42»›: Wat?");
            test_path!("    ‹File \"«/awesome.👉🔥»\", line «42»›: Wat?");
            test_path!("    ‹File \"«/awesome.🔥👈»\", line «42»›: Wat?");
        }

        /// These likely rise to the level of being worth fixing.
        mod issues {
            #[test]
            // <https://github.com/alacritty/alacritty/issues/8586>
            fn issue_alacritty_8586() {
                // Rust paths
                test_path!("‹«/👉例/cool.rs»›");
                test_path!("‹«/例👈/cool.rs»›");
                test_path!("‹«/例/cool.rs»:«👉4»›");
                test_path!("‹«/例/cool.rs»:«4»:«👉2»›");

                // Cargo output
                test_path!("    Compiling Cool (‹«/👉例/Cool»›)");
                test_path!("    Compiling Cool (‹«/例👈/Cool»›)");

                // Python
                test_path!("‹«👉例wesome.py»›");
                test_path!("‹«例👈wesome.py»›");
                test_path!("    ‹File \"«/👉例wesome.py»\", line «42»›: Wat?");
                test_path!("    ‹File \"«/例👈wesome.py»\", line «42»›: Wat?");
            }

            #[test]
            // <https://github.com/zed-industries/zed/issues/12338>
            fn issue_12338_regex() {
                // Issue #12338
                test_path!(".rw-r--r--     0     staff 05-27 14:03 ‹«'test file 👉1.txt'»›");
                test_path!(".rw-r--r--     0     staff 05-27 14:03 ‹«👉'test file 1.txt'»›");
            }

            #[test]
            // <https://github.com/zed-industries/zed/issues/12338>
            fn issue_12338() {
                // Issue #12338
                test_path!(".rw-r--r--     0     staff 05-27 14:03 ‹«test👉、2.txt»›");
                test_path!(".rw-r--r--     0     staff 05-27 14:03 ‹«test、👈2.txt»›");
                test_path!(".rw-r--r--     0     staff 05-27 14:03 ‹«test👉。3.txt»›");
                test_path!(".rw-r--r--     0     staff 05-27 14:03 ‹«test。👈3.txt»›");

                // Rust paths
                test_path!("‹«/👉🏃/🦀.rs»›");
                test_path!("‹«/🏃👈/🦀.rs»›");
                test_path!("‹«/🏃/👉🦀.rs»:«4»›");
                test_path!("‹«/🏃/🦀👈.rs»:«4»:«2»›");

                // Cargo output
                test_path!("    Compiling Cool (‹«/👉🏃/Cool»›)");
                test_path!("    Compiling Cool (‹«/🏃👈/Cool»›)");

                // Python
                test_path!("‹«👉🏃wesome.py»›");
                test_path!("‹«🏃👈wesome.py»›");
                test_path!("    ‹File \"«/👉🏃wesome.py»\", line «42»›: Wat?");
                test_path!("    ‹File \"«/🏃👈wesome.py»\", line «42»›: Wat?");

                // Mojo
                test_path!("‹«/awe👉some.🔥»› is some good Mojo!");
                test_path!("‹«/awesome👉.🔥»› is some good Mojo!");
                test_path!("‹«/awesome.👉🔥»› is some good Mojo!");
                test_path!("‹«/awesome.🔥👈»› is some good Mojo!");
                test_path!("    ‹File \"«/👉🏃wesome.🔥»\", line «42»›: Wat?");
                test_path!("    ‹File \"«/🏃👈wesome.🔥»\", line «42»›: Wat?");
            }

            #[test]
            // <https://github.com/zed-industries/zed/issues/40202>
            fn issue_40202() {
                // Elixir
                test_path!("[‹«lib/blitz_apex_👉server/stats/aggregate_rank_stats.ex»:«35»›: BlitzApexServer.Stats.AggregateRankStats.update/2]
                1 #=> 1");
            }

            #[test]
            // <https://github.com/zed-industries/zed/issues/28194>
            fn issue_28194() {
                test_path!(
                    "‹«test/c👉ontrollers/template_items_controller_test.rb»:«20»›:in 'block (2 levels) in <class:TemplateItemsControllerTest>'"
                );
            }

            #[test]
            #[cfg_attr(
                not(target_os = "windows"),
                should_panic(
                    expected = "Path = «/test/cool.rs:4:NotDesc», at grid cells (0, 1)..=(7, 2)"
                )
            )]
            #[cfg_attr(
                target_os = "windows",
                should_panic(
                    expected = r#"Path = «C:\\test\\cool.rs:4:NotDesc», at grid cells (0, 1)..=(8, 1)"#
                )
            )]
            // PathWithPosition::parse_str considers "/test/co👉ol.rs:4:NotDesc" invalid input, but
            // still succeeds and truncates the part after the position. Ideally this would be
            // parsed as the path "/test/co👉ol.rs:4:NotDesc" with no position.
            fn path_with_position_parse_str() {
                test_path!("`‹«/test/co👉ol.rs:4:NotDesc»›`");
                test_path!("<‹«/test/co👉ol.rs:4:NotDesc»›>");

                test_path!("'‹«(/test/co👉ol.rs:4:2)»›'");
                test_path!("'‹«(/test/co👉ol.rs(4))»›'");
                test_path!("'‹«(/test/co👉ol.rs(4,2))»›'");
            }
        }

        /// Minor issues arguably not important enough to fix/workaround...
        mod nits {
            #[test]
            fn alacritty_bugs_with_two_columns() {
                test_path!("‹«/👉test/cool.rs»(«4»)›");
                test_path!("‹«/test/cool.rs»(«👉4»)›");
                test_path!("‹«/test/cool.rs»(«4»,«👉2»)›");

                // Python
                test_path!("‹«awe👉some.py»›");
            }

            #[test]
            #[cfg_attr(
                not(target_os = "windows"),
                should_panic(
                    expected = "Path = «/test/cool.rs», line = 1, at grid cells (0, 0)..=(9, 0)"
                )
            )]
            #[cfg_attr(
                target_os = "windows",
                should_panic(
                    expected = r#"Path = «C:\\test\\cool.rs», line = 1, at grid cells (0, 0)..=(9, 2)"#
                )
            )]
            fn invalid_row_column_should_be_part_of_path() {
                test_path!("‹«/👉test/cool.rs:1:618033988749»›");
                test_path!("‹«/👉test/cool.rs(1,618033988749)»›");
            }

            #[test]
            #[cfg_attr(
                not(target_os = "windows"),
                should_panic(expected = "Path = «/te:st/co:ol.r:s:4:2::::::»")
            )]
            #[cfg_attr(
                target_os = "windows",
                should_panic(expected = r#"Path = «C:\\te:st\\co:ol.r:s:4:2::::::»"#)
            )]
            fn many_trailing_colons_should_be_parsed_as_part_of_the_path() {
                test_path!("‹«/te:st/👉co:ol.r:s:4:2::::::»›");
                test_path!("/test/cool.rs:::👉:");
            }
        }

        mod windows {
            // Lots of fun to be had with long file paths (verbatim) and UNC paths on Windows.
            // See <https://learn.microsoft.com/en-us/windows/win32/fileio/maximum-file-path-limitation>
            // See <https://users.rust-lang.org/t/understanding-windows-paths/58583>
            // See <https://github.com/rust-lang/cargo/issues/13919>

            #[test]
            fn default_prompts() {
                // Windows command prompt
                test_path!(r#"‹«C:\Users\someone\👉test»›>"#);
                test_path!(r#"C:\Users\someone\test👉>"#);

                // Windows PowerShell
                test_path!(r#"PS ‹«C:\Users\someone\👉test\cool.rs»›>"#);
                test_path!(r#"PS C:\Users\someone\test\cool.rs👉>"#);
            }

            #[test]
            fn unc() {
                test_path!(r#"‹«\\server\share\👉test\cool.rs»›"#);
                test_path!(r#"‹«\\server\share\test\cool👉.rs»›"#);
            }

            mod issues {
                #[test]
                fn issue_verbatim() {
                    test_path!(r#"‹«\\?\C:\👉test\cool.rs»›"#);
                    test_path!(r#"‹«\\?\C:\test\cool👉.rs»›"#);
                }

                #[test]
                fn issue_verbatim_unc() {
                    test_path!(r#"‹«\\?\UNC\server\share\👉test\cool.rs»›"#);
                    test_path!(r#"‹«\\?\UNC\server\share\test\cool👉.rs»›"#);
                }
            }
        }

        mod perf {
            use super::super::*;
            use crate::TerminalSettings;
            use alacritty_terminal::{
                event::VoidListener,
                index::{Column, Point as AlacPoint},
                term::test::mock_term,
                term::{Term, search::Match},
            };
            use settings::{self, Settings, SettingsContent};
            use std::{cell::RefCell, rc::Rc};
            use util_macros::perf;

            fn build_test_term(
                line: &str,
                repeat: usize,
                hover_offset_column: usize,
            ) -> (Term<VoidListener>, AlacPoint) {
                let content = line.repeat(repeat);
                let mut term = mock_term(&content);
                term.resize(TermSize {
                    columns: 1024,
                    screen_lines: 120,
                });
                let point = AlacPoint::new(Line(20), Column(hover_offset_column));
                (term, point)
            }

            #[perf]
            pub fn cargo_hyperlink_benchmark() {
                const LINE: &str = "    Compiling terminal v0.1.0 (/Hyperlinks/Bench/Source/zed-hyperlinks/crates/terminal)\r\n";
                thread_local! {
                    static TEST_TERM_AND_POINT: (Term<VoidListener>, AlacPoint) =
                        build_test_term(LINE, 500, 50);
                }
                TEST_TERM_AND_POINT.with(|(term, point)| {
                    assert!(
                        find_from_grid_point_bench(term, *point).is_some(),
                        "Hyperlink should have been found"
                    );
                });
            }

            #[perf]
            pub fn rust_hyperlink_benchmark() {
                const LINE: &str = "    --> /Hyperlinks/Bench/Source/zed-hyperlinks/crates/terminal/terminal.rs:1000:42\r\n";
                thread_local! {
                    static TEST_TERM_AND_POINT: (Term<VoidListener>, AlacPoint) =
                        build_test_term(LINE, 500, 50);
                }
                TEST_TERM_AND_POINT.with(|(term, point)| {
                    assert!(
                        find_from_grid_point_bench(term, *point).is_some(),
                        "Hyperlink should have been found"
                    );
                });
            }

            #[perf]
            pub fn ls_hyperlink_benchmark() {
                const LINE: &str = "Cargo.toml        experiments        notebooks        rust-toolchain.toml    tooling\r\n";
                thread_local! {
                    static TEST_TERM_AND_POINT: (Term<VoidListener>, AlacPoint) =
                        build_test_term(LINE, 500, 60);
                }
                TEST_TERM_AND_POINT.with(|(term, point)| {
                    assert!(
                        find_from_grid_point_bench(term, *point).is_some(),
                        "Hyperlink should have been found"
                    );
                });
            }

            #[perf]
            pub fn long_line_hyperlink_benchmark() {
                static LINE: &str = "-748, 706, 163, 222, -980, 949, 381, -568, 199, 501, 760, -821, 90, -451, 183, 867, -351, -810, -762, -109, 423, 84, 14, -77, -820, -345, 74, -791, 930, -618, -900, 862, -959, 289, -19, 471, -757, 793, 155, -554, 249, 830, 402, 732, -731, -866, -720, -703, -257, -439, 731, 872, -489, 676, -167, 613, -698, 415, -80, -453, -896, 333, -511, 621, -450, 624, -309, -575, 177, 141, 891, -104, -97, -367, -599, -675, 607, -225, -760, 552, -465, 804, 55, 282, 104, -929, -252, \n-311, 900, 550, 599, -80, 774, 553, 837, -395, 541, 953, 154, -396, -596, -111, -802, -221, -337, -633, -73, -527, -82, -658, -264, 222, 375, 434, 204, -756, -703, 303, 239, -257, -365, -351, 904, 364, -743, -484, 655, -542, 446, 888, 632, -167, -260, 716, 150, 806, 723, 513, -118, -323, -683, 983, -564, 358, -16, -287, 277, -607, 87, 365, -1, 164, 401, 257, 369, -893, 145, -969, 375, -53, 541, -408, -865, 753, 258, 337, -886, 593, -378, -528, 191, 204, 566, -61, -621, 769, 524, -628, 6, \n249, 896, -785, -776, 321, -681, 604, -740, 886, 426, -480, -983, 23, -247, 125, -666, 913, 842, -460, -797, -483, -58, -565, -587, -206, 197, 715, 764, -97, 457, -149, -226, 261, 194, -390, 431, 180, -778, 829, -657, -668, 397, 859, 152, -178, 677, -18, 687, -247, 96, 466, -572, 478, 622, -143, -25, -471, 265, 335, 957, 152, -951, -647, 670, 57, 152, -115, 206, 87, 629, -798, -125, -725, -31, 844, 398, -876, 44, 963, -211, 518, -8, -103, -999, 948, 823, 149, -803, 769, -236, -683, 527, \n-108, -36, 18, -437, 687, -305, -526, 972, -965, 276, 420, -259, -379, -142, -747, 600, -578, 197, 673, 890, 324, -931, 755, -765, -422, 785, -369, -110, -505, 532, -208, -438, 713, 110, 853, 996, -360, 823, 289, -699, 629, -661, 560, -329, -323, 439, 571, -537, 644, -84, 25, -536, -161, 112, 169, -922, -537, -734, -423, 37, 451, -149, 408, 18, -672, 206, -784, 444, 593, -241, 502, -259, -798, -352, -658, 712, -675, -734, 627, -620, 64, -554, 999, -537, -160, -641, 464, 894, 29, 322, 566, \n-510, -749, 982, 204, 967, -261, -986, -136, 251, -598, 995, -831, 891, 22, 761, -783, -415, 125, 470, -919, -97, -668, 85, 205, -175, -550, 502, 652, -468, 798, 775, -216, 89, -433, -24, -621, 877, -126, 951, 809, 782, 156, -618, -841, -463, 19, -723, -904, 550, 263, 991, -758, -114, 446, -731, -623, -634, 462, 48, 851, 333, -846, 480, 892, -966, -910, -436, 317, -711, -341, -294, 124, 238, -214, -281, 467, -950, -342, 913, -90, -388, -573, 740, -883, -451, 493, -500, 863, 930, 127, 530, \n-810, 540, 541, -664, -951, -227, -420, -476, -581, -534, 549, 253, 984, -985, -84, -521, 538, 484, -440, 371, 784, -306, -850, 530, -133, 251, -799, 446, -170, -243, -674, 769, 646, 778, -680, -714, -442, 804, 901, -774, 69, 307, -293, 755, 443, 224, -918, -771, 723, 40, 132, 568, -847, -47, 844, 69, 986, -293, -459, 313, 155, 331, 69, 280, -637, 569, 104, -119, -988, 252, 857, -590, 810, -891, 484, 566, -934, -587, -290, 566, 587, 489, 870, 280, 454, -252, 613, -701, -278, 195, -198, \n683, 533, -372, 707, -152, 371, 866, 609, -5, -372, -30, -694, 552, 192, 452, -663, 350, -985, 10, 884, 813, -592, -331, -470, 711, -941, 928, 379, -339, 220, 999, 376, 507, 179, 916, 84, 104, 392, 192, 299, -860, 218, -698, -919, -452, 37, 850, 5, -874, 287, 123, -746, -575, 776, -909, 118, 903, -275, 450, -996, -591, -920, -850, 453, -896, 73, 83, -535, -20, 287, -765, 442, 808, 45, 445, 202, 917, -208, 783, 790, -534, 373, -129, 556, -757, -69, 459, -163, -59, 265, -563, -889, 635, \n-583, -261, -790, 799, 826, 953, 85, 619, 334, 842, 672, -869, -4, -833, 315, 942, -524, 579, 926, 628, -404, 128, -629, 161, 568, -117, -526, 223, -876, 906, 176, -549, -317, 381, 375, -801, -416, 647, 335, 253, -386, -375, -254, 635, 352, 317, 398, -422, 111, 201, 220, 554, -972, 853, 378, 956, 942, -857, -289, -333, -180, 488, -814, -42, -595, 721, 39, 644, 721, -242, -44, 643, -457, -419, 560, -863, 974, 458, 222, -882, 526, -243, -318, -343, -707, -401, 117, 677, -489, 546, -903, \n-960, -881, -684, 125, -928, -995, -692, -773, 647, -718, -862, -814, 671, 664, -130, -856, -674, 653, 711, 194, -685, -160, 138, -27, -128, -671, -242, 526, 494, -674, 424, -921, -778, 313, -237, 332, 913, 252, 808, -936, 289, 755, 52, -139, 57, -19, -827, -775, -561, -14, 107, -84, 622, -303, -747, 258, -942, 290, 211, -919, -207, 797, 95, 794, -830, -181, -788, 757, 75, -946, -949, -988, 152, 340, 732, 886, -891, -642, -666, 321, -910, 841, 632, 298, 55, -349, 498, 287, -711, 97, 305, \n-974, -987, 790, -64, 605, -583, -821, 345, 887, -861, 548, 894, 288, 452, 556, -448, 813, 420, 545, 967, 127, -947, 19, -314, -607, -513, -851, 254, -290, -938, -783, -93, 474, 368, -485, -935, -539, 81, 404, -283, 779, 345, -164, 53, 563, -771, 911, -323, 522, -998, 315, 415, 460, 58, -541, -878, -152, -886, 201, -446, -810, 549, -142, -575, -632, 521, 549, 209, -681, 998, 798, -611, -919, -708, -4, 677, -172, 588, 750, -435, 508, 609, 498, -535, -691, -738, 85, 615, 705, 169, 425, \n-669, -491, -783, 73, -847, 228, -981, -812, -229, 950, -904, 175, -438, 632, -556, 910, 173, 576, -751, -53, -169, 635, 607, -944, -13, -84, 105, -644, 984, 935, 259, -445, 620, -405, 832, 167, 114, 209, -181, -944, -496, 693, -473, 137, 38, -873, -334, -353, -57, 397, 944, 698, 811, -401, 712, -667, 905, 276, -653, 368, -543, -349, 414, 287, 894, 935, 461, 55, 741, -623, -660, -773, 617, 834, 278, -121, 52, 495, -855, -440, -210, -99, 279, -661, 540, 934, 540, 784, 895, 268, -503, 513, \n-484, -352, 528, 341, -451, 885, -71, 799, -195, -885, -585, -233, 92, 453, 994, 464, 694, 190, -561, -116, 675, -775, -236, 556, -110, -465, 77, -781, 507, -960, -410, 229, -632, 717, 597, 429, 358, -430, -692, -825, 576, 571, 758, -891, 528, -267, 190, -869, 132, -811, 796, 750, -596, -681, 870, 360, 969, 860, -412, -567, 694, -86, -498, 38, -178, -583, -778, 412, 842, -586, 722, -192, 350, 363, 81, -677, -163, 564, 543, 671, 110, 314, 739, -552, -224, -644, 922, 685, 134, 613, 793, \n-363, -244, -284, -257, -561, 418, 988, 333, 110, -966, 790, 927, 536, -620, -309, -358, 895, -867, -796, -357, 308, -740, 287, -732, -363, -969, 658, 711, 511, 256, 590, -574, 815, -845, -84, 546, -581, -71, -334, -890, 652, -959, 320, -236, 445, -851, 825, -756, -4, 877, 308, 573, -117, 293, 686, -483, 391, 342, -550, -982, 713, 886, 552, 474, -673, 283, -591, -383, 988, 435, -131, 708, -326, -884, 87, 680, -818, -408, -486, 813, -307, -799, 23, -497, 802, -146, -100, 541, 7, -493, 577, \n50, -270, 672, 834, 111, -788, 247, 337, 628, -33, -964, -519, 683, 54, -703, 633, -127, -448, 759, -975, 696, 2, -870, -760, 67, 696, 306, 750, 615, 155, -933, -568, 399, 795, 164, -460, 205, 439, -526, -691, 35, -136, -481, -63, 73, -598, 748, 133, 874, -29, 4, -73, 472, 389, 962, 231, -328, 240, 149, 959, 46, -207, 72, -514, -608, 0, -14, 32, 374, -478, -806, 919, -729, -286, 652, 109, 509, -879, -979, -865, 584, -92, -346, -992, 781, 401, 575, 993, -746, -33, 684, -683, 750, -105, \n-425, -508, -627, 27, 770, -45, 338, 921, -139, -392, -933, 634, 563, 224, -780, 921, 991, 737, 22, 64, 414, -249, -687, 869, 50, 759, -97, 515, 20, -775, -332, 957, 138, -542, -835, 591, -819, 363, -715, -146, -950, -641, -35, -435, -407, -548, -984, 383, -216, -559, 853, 4, -410, -319, -831, -459, -628, -819, -324, 755, 696, -192, 238, -234, -724, -445, 915, 302, -708, 484, 224, -641, 25, -771, 528, -106, -744, -588, 913, -554, -515, -239, -843, -812, -171, 721, 543, -269, 440, 151, \n996, -723, -557, -522, -280, -514, -593, 208, 715, 404, 353, 270, -483, -785, 318, -313, 798, 638, 764, 748, -929, -827, -318, -56, 389, -546, -958, -398, 463, -700, 461, 311, -787, -488, 877, 456, 166, 535, -995, -189, -715, 244, 40, 484, 212, -329, -351, 638, -69, -446, -292, 801, -822, 490, -486, -185, 790, 370, -340, 401, -656, 584, 561, -749, 269, -19, -294, -111, 975, 874, -73, 851, 231, -331, -684, 460, 765, -654, -76, 10, 733, 520, 521, 416, -958, -202, -186, -167, 175, 343, -50, \n673, -763, -854, -977, -17, -853, -122, -25, 180, 149, 268, 874, -816, -745, 747, -303, -959, 390, 509, 18, -66, 275, -277, 9, 837, -124, 989, -542, -649, -845, 894, 926, 997, -847, -809, -579, -96, -372, 766, 238, -251, 503, 559, 276, -281, -102, -735, 815, 109, 175, -10, 128, 543, -558, -707, 949, 996, -422, -506, 252, 702, -930, 552, -961, 584, -79, -177, 341, -275, 503, -21, 677, -545, 8, -956, -795, -870, -254, 170, -502, -880, 106, 174, 459, 603, -600, -963, 164, -136, -641, -309, \n-380, -707, -727, -10, 727, 952, 997, -731, -133, 269, 287, 855, 716, -650, 479, 299, -839, -308, -782, 769, 545, 663, -536, -115, 904, -986, -258, -562, 582, 664, 408, -525, -889, 471, -370, -534, -220, 310, 766, 931, -193, -897, -192, -74, -365, -256, -359, -328, 658, -691, -431, 406, 699, 425, 713, -584, -45, -588, 289, 658, -290, -880, -987, -444, 371, 904, -155, 81, -278, -708, -189, -78, 655, 342, -998, -647, -734, -218, 726, 619, 663, 744, 518, 60, -409, 561, -727, -961, -306, \n-147, -550, 240, -218, -393, 267, 724, 791, -548, 480, 180, -631, 825, -170, 107, 227, -691, 905, -909, 359, 227, 287, 909, 632, -89, -522, 80, -429, 37, 561, -732, -474, 565, -798, -460, 188, 507, -511, -654, 212, -314, -376, -997, -114, -708, 512, -848, 781, 126, -956, -298, 354, -400, -121, 510, 445, 926, 27, -708, 676, 248, 834, 542, 236, -105, -153, 102, 128, 96, -348, -626, 598, 8, 978, -589, -461, -38, 381, -232, -817, 467, 356, -151, -460, 429, -408, 425, 618, -611, -247, 819, \n963, -160, 1000, 141, -647, -875, 108, 790, -127, 463, -37, -195, -542, 12, 845, -384, 770, -129, 315, 826, -942, 430, 146, -170, -583, -903, -489, 497, -559, -401, -29, -129, -411, 166, 942, -646, -862, -404, 785, 777, -111, -481, -738, 490, 741, -398, 846, -178, -509, -661, 748, 297, -658, -567, 531, 427, -201, -41, -808, -668, 782, -860, -324, 249, 835, -234, 116, 542, -201, 328, 675, 480, -906, 188, 445, 63, -525, 811, 277, 133, 779, -680, 950, -477, -306, -64, 552, -890, -956, 169, \n442, 44, -169, -243, -242, 423, -884, -757, -403, 739, -350, 383, 429, 153, -702, -725, 51, 310, 857, -56, 538, 46, -311, 132, -620, -297, -124, 534, 884, -629, -117, 506, -837, -100, -27, -381, -735, 262, 843, 703, 260, -457, 834, 469, 9, 950, 59, 127, -820, 518, 64, -783, 659, -608, -676, 802, 30, 589, 246, -369, 361, 347, 534, -376, 68, 941, 709, 264, 384, 481, 628, 199, -568, -342, -337, 853, -804, -858, -169, -270, 641, -344, 112, 530, -773, -349, -135, -367, -350, -756, -911, 180, \n-660, 116, -478, -265, -581, 510, 520, -986, 935, 219, 522, 744, 47, -145, 917, 638, 301, 296, 858, -721, 511, -816, 328, 473, 441, 697, -260, -673, -379, 893, 458, 154, 86, 905, 590, 231, -717, -179, 79, 272, -439, -192, 178, -200, 51, 717, -256, -358, -626, -518, -314, -825, -325, 588, 675, -892, -798, 448, -518, 603, -23, 668, -655, 845, -314, 783, -347, -496, 921, 893, -163, -748, -906, 11, -143, -64, 300, 336, 882, 646, 533, 676, -98, -148, -607, -952, -481, -959, -874, 764, 537, \n736, -347, 646, -843, 966, -916, -718, -391, -648, 740, 755, 919, -608, 388, -655, 68, 201, 675, -855, 7, -503, 881, 760, 669, 831, 721, -564, -445, 217, 331, 970, 521, 486, -254, 25, -259, 336, -831, 252, -995, 908, -412, -240, 123, -478, 366, 264, -504, -843, 632, -288, 896, 301, 423, 185, 318, 380, 457, -450, -162, -313, 673, -963, 570, 433, -548, 107, -39, -142, -98, -884, -3, 599, -486, -926, 923, -82, 686, 290, 99, -382, -789, 16, 495, 570, 284, 474, -504, -201, -178, -1, 592, 52, \n827, -540, -151, -991, 130, 353, -420, -467, -661, 417, -690, 942, 936, 814, -566, -251, -298, 341, -139, 786, 129, 525, -861, 680, 955, -245, -50, 331, 412, -38, -66, 611, -558, 392, -629, -471, -68, -535, 744, 495, 87, 558, 695, 260, -308, 215, -464, 239, -50, 193, -540, 184, -8, -194, 148, 898, -557, -21, 884, 644, -785, -689, -281, -737, 267, 50, 206, 292, 265, 380, -511, 310, 53, 375, -497, -40, 312, -606, -395, 142, 422, 662, -584, 72, 144, 40, -679, -593, 581, 689, -829, 442, 822, \n977, -832, -134, -248, -207, 248, 29, 259, 189, 592, -834, -866, 102, 0, 340, 25, -354, -239, 420, -730, -992, -925, -314, 420, 914, 607, -296, -415, -30, 813, 866, 153, -90, 150, -81, 636, -392, -222, -835, 482, -631, -962, -413, -727, 280, 686, -382, 157, -404, -511, -432, 455, 58, 108, -408, 290, -829, -252, 113, 550, -935, 925, 422, 38, 789, 361, 487, -460, -769, -963, -285, 206, -799, -488, -233, 416, 143, -456, 753, 520, 599, 621, -168, 178, -841, 51, 952, 374, 166, -300, -576, 844, \n-656, 90, 780, 371, 730, -896, -895, -386, -662, 467, -61, 130, -362, -675, -113, 135, -761, -55, 408, 822, 675, -347, 725, 114, 952, -510, -972, 390, -413, -277, -52, 315, -80, 401, -712, 147, -202, 84, 214, -178, 970, -571, -210, 525, -887, -863, 504, 192, 837, -594, 203, -876, -209, 305, -826, 377, 103, -928, -803, -956, 949, -868, -547, 824, -994, 516, 93, -524, -866, -890, -988, -501, 15, -6, 413, -825, 304, -818, -223, 525, 176, 610, 828, 391, 940, 540, -831, 650, 438, 589, 941, 57, \n523, 126, 221, 860, -282, -262, -226, 764, 743, -640, 390, 384, -434, 608, -983, 566, -446, 618, 456, -176, -278, 215, 871, -180, 444, -931, -200, -781, 404, 881, 780, -782, 517, -739, -548, -811, 201, -95, -249, -228, 491, -299, 700, 964, -550, 108, 334, -653, 245, -293, -552, 350, -685, -415, -818, 216, -194, -255, 295, 249, 408, 351, 287, 379, 682, 231, -693, 902, -902, 574, 937, -708, -402, -460, 827, -268, 791, 343, -780, -150, -738, 920, -430, -88, -361, -588, -727, -47, -297, 662, \n-840, -637, -635, 916, -857, 938, 132, -553, 391, -522, 640, 626, 690, 833, 867, -555, 577, 226, 686, -44, 0, -965, 651, -1, 909, 595, -646, 740, -821, -648, -962, 927, -193, 159, 490, 594, -189, 707, -884, 759, -278, -160, -566, -340, 19, 862, -440, 445, -598, 341, 664, -311, 309, -159, 19, -672, 705, -646, 976, 247, 686, -830, -27, -667, 81, 399, -423, -567, 945, 38, 51, 740, 621, 204, -199, -908, -593, 424, 250, -561, 695, 9, 520, 878, 120, -109, 42, -375, -635, -711, -687, 383, -278, \n36, 970, 925, 864, 836, 309, 117, 89, 654, -387, 346, -53, 617, -164, -624, 184, -45, 852, 498, -513, 794, -682, -576, 13, -147, 285, -776, -886, -96, 483, 994, -188, 346, -629, -848, 738, 51, 128, -898, -753, -906, 270, -203, -577, 48, -243, -210, 666, 353, 636, -954, 862, 560, -944, -877, -137, 440, -945, -316, 274, -211, -435, 615, -635, -468, 744, 948, -589, 525, 757, -191, -431, 42, 451, -160, -827, -991, 324, 697, 342, -610, 894, -787, -384, 872, 734, 878, 70, -260, 57, 397, -518, \n629, -510, -94, 207, 214, -625, 106, -882, -575, 908, -650, 723, -154, 45, 108, -69, -565, 927, -68, -351, 707, -282, 429, -889, -596, 848, 578, -492, 41, -822, -992, 168, -286, -780, 970, 597, -293, -12, 367, 708, -415, 194, -86, -390, 224, 69, -368, -674, 1000, -672, 356, -202, -169, 826, 476, -285, 29, -448, 545, 186, 319, 67, 705, 412, 225, -212, -351, -391, -783, -9, 875, -59, -159, -123, -151, -296, 871, -638, 359, 909, -945, 345, -16, -562, -363, -183, -625, -115, -571, -329, 514, \n99, 263, 463, -39, 597, -652, -349, 246, 77, -127, -563, -879, -30, 756, 777, -865, 675, -813, -501, 871, -406, -627, 834, -609, -205, -812, 643, -204, 291, -251, -184, -584, -541, 410, -573, -600, 908, -871, -687, 296, -713, -139, -778, -790, 347, -52, -400, 407, -653, 670, 39, -856, 904, 433, 392, 590, -271, -144, -863, 443, 353, 468, -544, 486, -930, 458, -596, -890, 163, 822, 768, 980, -783, -792, 126, 386, 367, -264, 603, -61, 728, 160, -4, -837, 832, 591, 436, 518, 796, -622, -867, \n-669, -947, 253, 100, -792, 841, 413, 833, -249, -550, 282, -825, 936, -348, 898, -451, -283, 818, -237, 630, 216, -499, -637, -511, 767, -396, 221, 958, -586, -920, 401, -313, -580, -145, -270, 118, 497, 426, -975, 480, -445, -150, -721, -929, 439, -893, 902, 960, -525, -793, 924, 563, 683, -727, -86, 309, 432, -762, -345, 371, -617, 149, -215, -228, 505, 593, -20, -292, 704, -999, 149, -104, 819, -414, -443, 517, -599, -5, 145, -24, -993, -283, 904, 174, -112, -276, -860, 44, -257, \n-931, -821, -667, 540, 421, 485, 531, 407, 833, 431, -415, 878, 503, -901, 639, -608, 896, 860, 927, 424, 113, -808, -323, 729, 382, -922, 548, -791, -379, 207, 203, 559, 537, 137, 999, -913, -240, 942, 249, 616, 775, -4, 915, 855, -987, -234, -384, 948, -310, -542, 125, -289, -599, 967, -492, -349, -552, 562, -926, 632, -164, 217, -165, -496, 847, 684, -884, 457, -748, -745, -38, 93, 961, 934, 588, 366, -130, 851, -803, -811, -211, 428, 183, -469, 888, 596, -475, -899, -681, 508, 184, \n921, 863, -610, -416, -119, -966, -686, 210, 733, 715, -889, -925, -434, -566, -455, 596, -514, 983, 755, -194, -802, -313, 91, -541, 808, -834, 243, -377, 256, 966, -402, -773, -308, -605, 266, 866, 118, -425, -531, 498, 666, 813, -267, 830, 69, -869, -496, 735, 28, 488, -645, -493, -689, 170, -940, 532, 844, -658, -617, 408, -200, 764, -665, 568, 342, 621, 908, 471, 280, 859, 709, 898, 81, -547, 406, 514, -595, 43, -824, -696, -746, -429, -59, -263, -813, 233, 279, -125, 687, -418, \n-530, 409, 614, 803, -407, 78, -676, -39, -887, -141, -292, 270, -343, 400, 907, 588, 668, 899, 973, 103, -101, -11, 397, -16, 165, 705, -410, -585, 316, 391, -346, -336, 957, -118, -538, -441, -845, 121, 591, -359, -188, -362, -208, 27, -925, -157, -495, -177, -580, 9, 531, -752, 94, 107, 820, 769, -500, 852, 617, 145, 355, 34, -463, -265, -709, -111, -855, -405, 560, 470, 3, -177, -164, -249, 450, 662, 841, -689, -509, 987, -33, 769, 234, -2, 203, 780, 744, -895, 497, -432, -406, -264, \n-71, 124, 778, -897, 495, 127, -76, 52, -768, 205, 464, -992, 801, -83, -806, 545, -316, 146, 772, 786, 289, -936, 145, -30, -722, -455, 270, 444, 427, -482, 383, -861, 36, 630, -404, 83, 864, 743, -351, -846, 315, -837, 357, -195, 450, -715, 227, -942, 740, -519, 476, 716, 713, 169, 492, -112, -49, -931, 866, 95, -725, 198, -50, -17, -660, 356, -142, -781, 53, 431, 720, 143, -416, 446, -497, 490, -96, 157, 239, 487, -337, -224, -445, 813, 92, -22, 603, 424, 952, -632, -367, 898, -927, \n884, -277, -187, -777, 537, -575, -313, 347, -33, 800, 672, -919, -541, 5, -270, -94, -265, -793, -183, -761, -516, -608, -218, 57, -889, -912, 508, 93, -90, 34, 530, 201, 999, -37, -186, -62, -980, 239, 902, 983, -287, -634, 524, -772, 470, -961, 32, 162, 315, -411, 400, -235, -283, -787, -703, 869, 792, 543, -274, 239, 733, -439, 306, 349, 579, -200, -201, -824, 384, -246, 133, -508, 770, -102, 957, -825, 740, 748, -376, 183, -426, 46, 668, -886, -43, -174, 672, -419, 390, 927, 1000, \n318, 886, 47, 908, -540, -825, -5, 314, -999, 354, -603, 966, -633, -689, 985, 534, -290, 167, -652, -797, -612, -79, 488, 622, -464, -950, 595, 897, 704, -238, -395, 125, 831, -180, 226, -379, 310, 564, 56, -978, 895, -61, 686, -251, 434, -417, 161, -512, 752, 528, -589, -425, 66, -925, -157, 1000, 96, 256, -239, -784, -882, -464, -909, 663, -177, -678, -441, 669, -564, -201, -121, -743, 187, -107, -768, -682, 355, 161, 411, 984, -954, 166, -842, -755, 267, -709, 372, -699, -272, -850, \n403, -839, 949, 622, -62, 51, 917, 70, 528, -558, -632, 832, 276, 61, -445, -195, 960, 846, -474, 764, 879, -411, 948, -62, -592, -123, -96, -551, -555, -724, 849, 250, -808, -732, 797, -839, -554, 306, -919, 888, 484, -728, 152, -122, -287, 16, -345, -396, -268, -963, -500, 433, 343, 418, -480, 828, 594, 821, -9, 933, -230, 707, -847, -610, -748, -234, 688, 935, 713, 865, -743, 293, -143, -20, 928, -906, -762, 528, 722, 412, -70, 622, -245, 539, -686, 730, -866, -705, 28, -916, -623, \n-768, -614, -915, -123, -183, 680, -223, 515, -37, -235, -5, 260, 347, -239, -322, -861, -848, -936, 945, 721, -580, -639, 780, -153, -26, 685, 177, 587, 307, -915, 435, 658, 539, -229, -719, -171, -858, 162, 734, -539, -437, 246, 639, 765, -477, -342, -209, -284, -779, -414, -452, 914, 338, -83, 759, 567, 266, -485, 14, 225, 347, -432, -242, 997, -365, -764, 119, -641, -416, -388, -436, -388, -54, -649, -571, -920, -477, 714, -363, 836, 369, 702, 869, 503, -287, -679, 46, -666, -202, \n-602, 71, -259, 967, 601, -571, -830, -993, -271, 281, -494, 482, -180, 572, 587, -651, -566, -448, -228, 511, -924, 832, -52, -712, 402, -644, -533, -865, 269, 965, 56, 675, 179, -338, -272, 614, 602, -283, 303, -70, 909, -942, 117, 839, 468, 813, -765, 884, -697, -813, 352, 374, -705, -295, 633, 211, -754, 597, -941, -142, -393, -469, -653, 688, 996, 911, 214, 431, 453, -141, 874, -81, -258, -735, -3, -110, -338, -929, -182, -306, -104, -840, -588, -759, -157, -801, 848, -698, 627, 914, \n-33, -353, 425, 150, -798, 553, 934, -778, -196, -132, 808, 745, -894, 144, 213, 662, 273, -79, 454, -60, -467, 48, -15, -807, 69, -930, 749, 559, -867, -103, 258, -677, 750, -303, 846, -227, -936, 744, -770, 770, -434, 594, -477, 589, -612, 535, 357, -623, 683, 369, 905, 980, -410, -663, 762, -888, -563, -845, 843, 353, -491, 996, -255, -336, -132, 695, -823, 289, -143, 365, 916, 877, 245, -530, -848, -804, -118, -108, 847, 620, -355, 499, 881, 92, -640, 542, 38, 626, -260, -34, -378, \n598, 890, 305, -118, 711, -385, 600, -570, 27, -129, -893, 354, 459, 374, 816, 470, 356, 661, 877, 735, -286, -780, 620, 943, -169, -888, 978, 441, -667, -399, 662, 249, 137, 598, -863, -453, 722, -815, -251, -995, -294, -707, 901, 763, 977, 137, 431, -994, 905, 593, 694, 444, -626, -816, 252, 282, 616, 841, 360, -932, 817, -908, 50, 394, -120, -786, -338, 499, -982, -95, -454, 838, -312, 320, -127, -653, 53, 16, 988, -968, -151, -369, -836, 293, -271, 483, 18, 724, -204, -965, 245, 310, \n987, 552, -835, -912, -861, 254, 560, 124, 145, 798, 178, 476, 138, -311, 151, -907, -886, -592, 728, -43, -489, 873, -422, -439, -489, 375, -703, -459, 338, 418, -25, 332, -454, 730, -604, -800, 37, -172, -197, -568, -563, -332, 228, -182, 994, -123, 444, -567, 98, 78, 0, -504, -150, 88, -936, 199, -651, -776, 192, 46, 526, -727, -991, 534, -659, -738, 256, -894, 965, -76, 816, 435, -418, 800, 838, 67, -733, 570, 112, -514, -416
                \r\n";
                thread_local! {
                    static TEST_TERM_AND_POINT: (Term<VoidListener>, AlacPoint) =
                        build_test_term(&LINE, 5, 52);
                }
                TEST_TERM_AND_POINT.with(|(term, point)| {
                    assert!(
                        find_from_grid_point_bench(term, *point).is_some(),
                        "Hyperlink should have been found"
                    );
                });
            }

            pub fn find_from_grid_point_bench(
                term: &Term<VoidListener>,
                point: AlacPoint,
            ) -> Option<(String, bool, Match)> {
                const PATH_HYPERLINK_TIMEOUT_MS: u64 = 1000;

                thread_local! {
                    static TEST_REGEX_SEARCHES: RefCell<RegexSearches> =
                        RefCell::new({
                            let default_settings_content: Rc<SettingsContent> =
                                settings::parse_json_with_comments(&settings::default_settings())
                                    .unwrap();
                            let default_terminal_settings =
                                TerminalSettings::from_settings(&default_settings_content);

                            RegexSearches::new(
                                &default_terminal_settings.path_hyperlink_regexes,
                                PATH_HYPERLINK_TIMEOUT_MS
                            )
                        });
                }

                TEST_REGEX_SEARCHES.with(|regex_searches| {
                    find_from_grid_point(&term, point, &mut regex_searches.borrow_mut())
                })
            }
        }
    }

    mod file_iri {
        // File IRIs have a ton of use cases, most of which we currently do not support. A few of
        // those cases are documented here as tests which are expected to fail.
        // See https://en.wikipedia.org/wiki/File_URI_scheme

        /// [**`c₀, c₁, …, cₙ;`**]ₒₚₜ := use specified terminal widths of `c₀, c₁, …, cₙ` **columns**
        /// (defaults to `3, longest_line_cells / 2, longest_line_cells + 1;`)
        ///
        macro_rules! test_file_iri {
            ($file_iri:literal) => { { test_hyperlink!(concat!("‹«👉", $file_iri, "»›"); FileIri) } };
        }

        #[cfg(not(target_os = "windows"))]
        #[test]
        fn absolute_file_iri() {
            test_file_iri!("file:///test/cool/index.rs");
            test_file_iri!("file:///test/cool/");
        }

        mod issues {
            #[cfg(not(target_os = "windows"))]
            #[test]
            #[should_panic(expected = "Path = «/test/Ῥόδος/», at grid cells (0, 0)..=(15, 1)")]
            fn issue_file_iri_with_percent_encoded_characters() {
                // Non-space characters
                // file:///test/Ῥόδος/
                test_file_iri!("file:///test/%E1%BF%AC%CF%8C%CE%B4%CE%BF%CF%82/"); // URI

                // Spaces
                test_file_iri!("file:///te%20st/co%20ol/index.rs");
                test_file_iri!("file:///te%20st/co%20ol/");
            }
        }

        #[cfg(target_os = "windows")]
        mod windows {
            mod issues {
                // The test uses Url::to_file_path(), but it seems that the Url crate doesn't
                // support relative file IRIs.
                #[test]
                #[should_panic(
                    expected = r#"Failed to interpret file IRI `file:/test/cool/index.rs` as a path"#
                )]
                fn issue_relative_file_iri() {
                    test_file_iri!("file:/test/cool/index.rs");
                    test_file_iri!("file:/test/cool/");
                }

                // See https://en.wikipedia.org/wiki/File_URI_scheme
                // https://github.com/zed-industries/zed/issues/39189
                #[test]
                #[should_panic(
                    expected = r#"Path = «C:\\test\\cool\\index.rs», at grid cells (0, 0)..=(9, 1)"#
                )]
                fn issue_39189() {
                    test_file_iri!("file:///C:/test/cool/index.rs");
                    test_file_iri!("file:///C:/test/cool/");
                }

                #[test]
                #[should_panic(
                    expected = r#"Path = «C:\\test\\Ῥόδος\\», at grid cells (0, 0)..=(16, 1)"#
                )]
                fn issue_file_iri_with_percent_encoded_characters() {
                    // Non-space characters
                    // file:///test/Ῥόδος/
                    test_file_iri!("file:///C:/test/%E1%BF%AC%CF%8C%CE%B4%CE%BF%CF%82/"); // URI

                    // Spaces
                    test_file_iri!("file:///C:/te%20st/co%20ol/index.rs");
                    test_file_iri!("file:///C:/te%20st/co%20ol/");
                }
            }
        }
    }

    mod iri {
        /// [**`c₀, c₁, …, cₙ;`**]ₒₚₜ := use specified terminal widths of `c₀, c₁, …, cₙ` **columns**
        /// (defaults to `3, longest_line_cells / 2, longest_line_cells + 1;`)
        ///
        macro_rules! test_iri {
            ($iri:literal) => { { test_hyperlink!(concat!("‹«👉", $iri, "»›"); Iri) } };
        }

        #[test]
        fn simple() {
            // In the order they appear in URL_REGEX, except 'file://' which is treated as a path
            test_iri!("ipfs://test/cool.ipfs");
            test_iri!("ipns://test/cool.ipns");
            test_iri!("magnet://test/cool.git");
            test_iri!("mailto:someone@somewhere.here");
            test_iri!("gemini://somewhere.here");
            test_iri!("gopher://somewhere.here");
            test_iri!("http://test/cool/index.html");
            test_iri!("http://10.10.10.10:1111/cool.html");
            test_iri!("http://test/cool/index.html?amazing=1");
            test_iri!("http://test/cool/index.html#right%20here");
            test_iri!("http://test/cool/index.html?amazing=1#right%20here");
            test_iri!("https://test/cool/index.html");
            test_iri!("https://10.10.10.10:1111/cool.html");
            test_iri!("https://test/cool/index.html?amazing=1");
            test_iri!("https://test/cool/index.html#right%20here");
            test_iri!("https://test/cool/index.html?amazing=1#right%20here");
            test_iri!("news://test/cool.news");
            test_iri!("git://test/cool.git");
            test_iri!("ssh://user@somewhere.over.here:12345/test/cool.git");
            test_iri!("ftp://test/cool.ftp");
        }

        #[test]
        fn wide_chars() {
            // In the order they appear in URL_REGEX, except 'file://' which is treated as a path
            test_iri!("ipfs://例🏃🦀/cool.ipfs");
            test_iri!("ipns://例🏃🦀/cool.ipns");
            test_iri!("magnet://例🏃🦀/cool.git");
            test_iri!("mailto:someone@somewhere.here");
            test_iri!("gemini://somewhere.here");
            test_iri!("gopher://somewhere.here");
            test_iri!("http://例🏃🦀/cool/index.html");
            test_iri!("http://10.10.10.10:1111/cool.html");
            test_iri!("http://例🏃🦀/cool/index.html?amazing=1");
            test_iri!("http://例🏃🦀/cool/index.html#right%20here");
            test_iri!("http://例🏃🦀/cool/index.html?amazing=1#right%20here");
            test_iri!("https://例🏃🦀/cool/index.html");
            test_iri!("https://10.10.10.10:1111/cool.html");
            test_iri!("https://例🏃🦀/cool/index.html?amazing=1");
            test_iri!("https://例🏃🦀/cool/index.html#right%20here");
            test_iri!("https://例🏃🦀/cool/index.html?amazing=1#right%20here");
            test_iri!("news://例🏃🦀/cool.news");
            test_iri!("git://例/cool.git");
            test_iri!("ssh://user@somewhere.over.here:12345/例🏃🦀/cool.git");
            test_iri!("ftp://例🏃🦀/cool.ftp");
        }

        // There are likely more tests needed for IRI vs URI
        #[test]
        fn iris() {
            // These refer to the same location, see example here:
            // <https://en.wikipedia.org/wiki/Internationalized_Resource_Identifier#Compatibility>
            test_iri!("https://en.wiktionary.org/wiki/Ῥόδος"); // IRI
            test_iri!("https://en.wiktionary.org/wiki/%E1%BF%AC%CF%8C%CE%B4%CE%BF%CF%82"); // URI
        }

        #[test]
        #[should_panic(expected = "Expected a path, but was a iri")]
        fn file_is_a_path() {
            test_iri!("file://test/cool/index.rs");
        }
    }

    #[derive(Debug, PartialEq)]
    enum HyperlinkKind {
        FileIri,
        Iri,
        Path,
    }

    struct ExpectedHyperlink {
        hovered_grid_point: AlacPoint,
        hovered_char: char,
        hyperlink_kind: HyperlinkKind,
        iri_or_path: String,
        row: Option<u32>,
        column: Option<u32>,
        hyperlink_match: RangeInclusive<AlacPoint>,
    }

    /// Converts to Windows style paths on Windows, like path!(), but at runtime for improved test
    /// readability.
    fn build_term_from_test_lines<'a>(
        hyperlink_kind: HyperlinkKind,
        term_size: TermSize,
        test_lines: impl Iterator<Item = &'a str>,
    ) -> (Term<VoidListener>, ExpectedHyperlink) {
        #[derive(Default, Eq, PartialEq)]
        enum HoveredState {
            #[default]
            HoveredScan,
            HoveredNextChar,
            Done,
        }

        #[derive(Default, Eq, PartialEq)]
        enum MatchState {
            #[default]
            MatchScan,
            MatchNextChar,
            Match(AlacPoint),
            Done,
        }

        #[derive(Default, Eq, PartialEq)]
        enum CapturesState {
            #[default]
            PathScan,
            PathNextChar,
            Path(AlacPoint),
            RowScan,
            Row(String),
            ColumnScan,
            Column(String),
            Done,
        }

        fn prev_input_point_from_term(term: &Term<VoidListener>) -> AlacPoint {
            let grid = term.grid();
            let cursor = &grid.cursor;
            let mut point = cursor.point;

            if !cursor.input_needs_wrap {
                point = point.sub(term, Boundary::Grid, 1);
            }

            if grid.index(point).flags.contains(Flags::WIDE_CHAR_SPACER) {
                point.column -= 1;
            }

            point
        }

        fn end_point_from_prev_input_point(
            term: &Term<VoidListener>,
            prev_input_point: AlacPoint,
        ) -> AlacPoint {
            if term
                .grid()
                .index(prev_input_point)
                .flags
                .contains(Flags::WIDE_CHAR)
            {
                prev_input_point.add(term, Boundary::Grid, 1)
            } else {
                prev_input_point
            }
        }

        fn process_input(term: &mut Term<VoidListener>, c: char) {
            match c {
                '\t' => term.put_tab(1),
                c @ _ => term.input(c),
            }
        }

        let mut hovered_grid_point: Option<AlacPoint> = None;
        let mut hyperlink_match = AlacPoint::default()..=AlacPoint::default();
        let mut iri_or_path = String::default();
        let mut row = None;
        let mut column = None;
        let mut prev_input_point = AlacPoint::default();
        let mut hovered_state = HoveredState::default();
        let mut match_state = MatchState::default();
        let mut captures_state = CapturesState::default();
        let mut term = Term::new(Config::default(), &term_size, VoidListener);

        for text in test_lines {
            let chars: Box<dyn Iterator<Item = char>> =
                if cfg!(windows) && hyperlink_kind == HyperlinkKind::Path {
                    Box::new(text.chars().map(|c| if c == '/' { '\\' } else { c })) as _
                } else {
                    Box::new(text.chars()) as _
                };
            let mut chars = chars.peekable();
            while let Some(c) = chars.next() {
                match c {
                    '👉' => {
                        hovered_state = HoveredState::HoveredNextChar;
                    }
                    '👈' => {
                        hovered_grid_point = Some(prev_input_point.add(&term, Boundary::Grid, 1));
                    }
                    '«' | '»' => {
                        captures_state = match captures_state {
                            CapturesState::PathScan => CapturesState::PathNextChar,
                            CapturesState::PathNextChar => {
                                panic!("Should have been handled by char input")
                            }
                            CapturesState::Path(start_point) => {
                                iri_or_path = term.bounds_to_string(
                                    start_point,
                                    end_point_from_prev_input_point(&term, prev_input_point),
                                );
                                CapturesState::RowScan
                            }
                            CapturesState::RowScan => CapturesState::Row(String::new()),
                            CapturesState::Row(number) => {
                                row = Some(number.parse::<u32>().unwrap());
                                CapturesState::ColumnScan
                            }
                            CapturesState::ColumnScan => CapturesState::Column(String::new()),
                            CapturesState::Column(number) => {
                                column = Some(number.parse::<u32>().unwrap());
                                CapturesState::Done
                            }
                            CapturesState::Done => {
                                panic!("Extra '«', '»'")
                            }
                        }
                    }
                    '‹' | '›' => {
                        match_state = match match_state {
                            MatchState::MatchScan => MatchState::MatchNextChar,
                            MatchState::MatchNextChar => {
                                panic!("Should have been handled by char input")
                            }
                            MatchState::Match(start_point) => {
                                hyperlink_match = start_point
                                    ..=end_point_from_prev_input_point(&term, prev_input_point);
                                MatchState::Done
                            }
                            MatchState::Done => {
                                panic!("Extra '‹', '›'")
                            }
                        }
                    }
                    _ => {
                        if let CapturesState::Row(number) | CapturesState::Column(number) =
                            &mut captures_state
                        {
                            number.push(c)
                        }

                        let is_windows_abs_path_start = captures_state
                            == CapturesState::PathNextChar
                            && cfg!(windows)
                            && hyperlink_kind == HyperlinkKind::Path
                            && c == '\\'
                            && chars.peek().is_some_and(|c| *c != '\\');

                        if is_windows_abs_path_start {
                            // Convert Unix abs path start into Windows abs path start so that the
                            // same test can be used for both OSes.
                            term.input('C');
                            prev_input_point = prev_input_point_from_term(&term);
                            term.input(':');
                            process_input(&mut term, c);
                        } else {
                            process_input(&mut term, c);
                            prev_input_point = prev_input_point_from_term(&term);
                        }

                        if hovered_state == HoveredState::HoveredNextChar {
                            hovered_grid_point = Some(prev_input_point);
                            hovered_state = HoveredState::Done;
                        }
                        if captures_state == CapturesState::PathNextChar {
                            captures_state = CapturesState::Path(prev_input_point);
                        }
                        if match_state == MatchState::MatchNextChar {
                            match_state = MatchState::Match(prev_input_point);
                        }
                    }
                }
            }
            term.move_down_and_cr(1);
        }

        if hyperlink_kind == HyperlinkKind::FileIri {
            let Ok(url) = Url::parse(&iri_or_path) else {
                panic!("Failed to parse file IRI `{iri_or_path}`");
            };
            let Ok(path) = url.to_file_path() else {
                panic!("Failed to interpret file IRI `{iri_or_path}` as a path");
            };
            iri_or_path = path.to_string_lossy().into_owned();
        }

        let hovered_grid_point = hovered_grid_point.expect("Missing hovered point (👉 or 👈)");
        let hovered_char = term.grid().index(hovered_grid_point).c;
        (
            term,
            ExpectedHyperlink {
                hovered_grid_point,
                hovered_char,
                hyperlink_kind,
                iri_or_path,
                row,
                column,
                hyperlink_match,
            },
        )
    }

    fn line_cells_count(line: &str) -> usize {
        // This avoids taking a dependency on the unicode-width crate
        fn width(c: char) -> usize {
            match c {
                // Fullwidth unicode characters used in tests
                '例' | '🏃' | '🦀' | '🔥' => 2,
                '\t' => 8, // it's really 0-8, use the max always
                _ => 1,
            }
        }
        const CONTROL_CHARS: &str = "‹«👉👈»›";
        line.chars()
            .filter(|c| !CONTROL_CHARS.contains(*c))
            .map(width)
            .sum::<usize>()
    }

    struct CheckHyperlinkMatch<'a> {
        term: &'a Term<VoidListener>,
        expected_hyperlink: &'a ExpectedHyperlink,
        source_location: &'a str,
    }

    impl<'a> CheckHyperlinkMatch<'a> {
        fn new(
            term: &'a Term<VoidListener>,
            expected_hyperlink: &'a ExpectedHyperlink,
            source_location: &'a str,
        ) -> Self {
            Self {
                term,
                expected_hyperlink,
                source_location,
            }
        }

        fn check_path_with_position_and_match(
            &self,
            path_with_position: PathWithPosition,
            hyperlink_match: &Match,
        ) {
            let format_path_with_position_and_match =
                |path_with_position: &PathWithPosition, hyperlink_match: &Match| {
                    let mut result =
                        format!("Path = «{}»", &path_with_position.path.to_string_lossy());
                    if let Some(row) = path_with_position.row {
                        result += &format!(", line = {row}");
                        if let Some(column) = path_with_position.column {
                            result += &format!(", column = {column}");
                        }
                    }

                    result += &format!(
                        ", at grid cells {}",
                        Self::format_hyperlink_match(hyperlink_match)
                    );
                    result
                };

            assert_ne!(
                self.expected_hyperlink.hyperlink_kind,
                HyperlinkKind::Iri,
                "\n    at {}\nExpected a path, but was a iri:\n{}",
                self.source_location,
                self.format_renderable_content()
            );

            assert_eq!(
                format_path_with_position_and_match(
                    &PathWithPosition {
                        path: PathBuf::from(self.expected_hyperlink.iri_or_path.clone()),
                        row: self.expected_hyperlink.row,
                        column: self.expected_hyperlink.column
                    },
                    &self.expected_hyperlink.hyperlink_match
                ),
                format_path_with_position_and_match(&path_with_position, hyperlink_match),
                "\n    at {}:\n{}",
                self.source_location,
                self.format_renderable_content()
            );
        }

        fn check_iri_and_match(&self, iri: String, hyperlink_match: &Match) {
            let format_iri_and_match = |iri: &String, hyperlink_match: &Match| {
                format!(
                    "Url = «{iri}», at grid cells {}",
                    Self::format_hyperlink_match(hyperlink_match)
                )
            };

            assert_eq!(
                self.expected_hyperlink.hyperlink_kind,
                HyperlinkKind::Iri,
                "\n    at {}\nExpected a iri, but was a path:\n{}",
                self.source_location,
                self.format_renderable_content()
            );

            assert_eq!(
                format_iri_and_match(
                    &self.expected_hyperlink.iri_or_path,
                    &self.expected_hyperlink.hyperlink_match
                ),
                format_iri_and_match(&iri, hyperlink_match),
                "\n    at {}:\n{}",
                self.source_location,
                self.format_renderable_content()
            );
        }

        fn format_hyperlink_match(hyperlink_match: &Match) -> String {
            format!(
                "({}, {})..=({}, {})",
                hyperlink_match.start().line.0,
                hyperlink_match.start().column.0,
                hyperlink_match.end().line.0,
                hyperlink_match.end().column.0
            )
        }

        fn format_renderable_content(&self) -> String {
            let mut result = format!("\nHovered on '{}'\n", self.expected_hyperlink.hovered_char);

            let mut first_header_row = String::new();
            let mut second_header_row = String::new();
            let mut marker_header_row = String::new();
            for index in 0..self.term.columns() {
                let remainder = index % 10;
                if index > 0 && remainder == 0 {
                    first_header_row.push_str(&format!("{:>10}", (index / 10)));
                }
                second_header_row += &remainder.to_string();
                if index == self.expected_hyperlink.hovered_grid_point.column.0 {
                    marker_header_row.push('↓');
                } else {
                    marker_header_row.push(' ');
                }
            }

            let remainder = (self.term.columns() - 1) % 10;
            if remainder != 0 {
                first_header_row.push_str(&" ".repeat(remainder));
            }

            result += &format!("\n      [ {}]\n", first_header_row);
            result += &format!("      [{}]\n", second_header_row);
            result += &format!("       {}", marker_header_row);

            for cell in self
                .term
                .renderable_content()
                .display_iter
                .filter(|cell| !cell.flags.intersects(WIDE_CHAR_SPACERS))
            {
                if cell.point.column.0 == 0 {
                    let prefix =
                        if cell.point.line == self.expected_hyperlink.hovered_grid_point.line {
                            '→'
                        } else {
                            ' '
                        };
                    result += &format!("\n{prefix}[{:>3}] ", cell.point.line.to_string());
                }

                match cell.c {
                    '\t' => result.push(' '),
                    c @ _ => result.push(c),
                }
            }

            result
        }
    }

    fn test_hyperlink<'a>(
        columns: usize,
        total_cells: usize,
        test_lines: impl Iterator<Item = &'a str>,
        hyperlink_kind: HyperlinkKind,
        source_location: &str,
    ) {
        const CARGO_DIR_REGEX: &str =
            r#"\s+(Compiling|Checking|Documenting) [^(]+\((?<link>(?<path>.+))\)"#;
        const RUST_DIAGNOSTIC_REGEX: &str = r#"\s+(-->|:::|at) (?<link>(?<path>.+?))(:$|$)"#;
        const ISSUE_12338_REGEX: &str =
            r#"[0-9]{2}-[0-9]{2} [0-9]{2}:[0-9]{2} (?<link>(?<path>.+))"#;
        const MULTIPLE_SAME_LINE_REGEX: &str =
            r#"(?<link>(?<path>🦀 multiple_same_line 🦀) 🚣(?<line>[0-9]+) 🏛(?<column>[0-9]+)):"#;
        const PATH_HYPERLINK_TIMEOUT_MS: u64 = 1000;

        thread_local! {
            static TEST_REGEX_SEARCHES: RefCell<RegexSearches> =
                RefCell::new({
                    let default_settings_content: Rc<SettingsContent> =
                        settings::parse_json_with_comments(&settings::default_settings()).unwrap();
                    let default_terminal_settings = TerminalSettings::from_settings(&default_settings_content);

                    RegexSearches::new([
                        RUST_DIAGNOSTIC_REGEX,
                        CARGO_DIR_REGEX,
                        ISSUE_12338_REGEX,
                        MULTIPLE_SAME_LINE_REGEX,
                    ]
                        .into_iter()
                        .chain(default_terminal_settings.path_hyperlink_regexes
                            .iter()
                            .map(AsRef::as_ref)),
                    PATH_HYPERLINK_TIMEOUT_MS)
                });
        }

        let term_size = TermSize::new(columns, total_cells / columns + 2);
        let (term, expected_hyperlink) =
            build_term_from_test_lines(hyperlink_kind, term_size, test_lines);
        let hyperlink_found = TEST_REGEX_SEARCHES.with(|regex_searches| {
            find_from_grid_point(
                &term,
                expected_hyperlink.hovered_grid_point,
                &mut regex_searches.borrow_mut(),
            )
        });
        let check_hyperlink_match =
            CheckHyperlinkMatch::new(&term, &expected_hyperlink, source_location);
        match hyperlink_found {
            Some((hyperlink_word, false, hyperlink_match)) => {
                check_hyperlink_match.check_path_with_position_and_match(
                    PathWithPosition::parse_str(&hyperlink_word),
                    &hyperlink_match,
                );
            }
            Some((hyperlink_word, true, hyperlink_match)) => {
                check_hyperlink_match.check_iri_and_match(hyperlink_word, &hyperlink_match);
            }
            None => {
                if expected_hyperlink.hyperlink_match.start()
                    != expected_hyperlink.hyperlink_match.end()
                {
                    assert!(
                        false,
                        "No hyperlink found\n     at {source_location}:\n{}",
                        check_hyperlink_match.format_renderable_content()
                    )
                }
            }
        }
    }
}<|MERGE_RESOLUTION|>--- conflicted
+++ resolved
@@ -325,7 +325,6 @@
     for regex in path_hyperlink_regexes {
         let mut path_found = false;
 
-<<<<<<< HEAD
         for (line_start_offset, captures) in once(
             regex
                 .captures_iter(&line)
@@ -340,20 +339,6 @@
         }))
         .flatten()
         {
-            let captures = match captures {
-                Ok(captures) => captures,
-                Err(error) => {
-                    warn!("Error '{error}' searching for path hyperlinks in line: {line}");
-                    info!(
-                        "Skipping match from path hyperlinks with regex: {}",
-                        regex.as_str()
-                    );
-                    continue;
-                }
-            };
-=======
-        for captures in regex.captures_iter(&line) {
->>>>>>> 4d0e760b
             path_found = true;
             let match_range = captures.get(0).unwrap().range();
             let (mut path_range, line_column) = if let Some(path) = captures.name("path") {
