mod persistence;
pub mod terminal_element;
mod terminal_maybe_path;
pub mod terminal_panel;
pub mod terminal_scrollbar;
pub mod terminal_tab_tooltip;

use editor::{actions::SelectAll, scroll::ScrollbarAutoHide, Editor, EditorSettings};
use fancy_regex::Regex;
use gpui::{
    anchored, deferred, div, impl_actions, AnyElement, App, DismissEvent, Entity, EventEmitter,
    FocusHandle, Focusable, KeyContext, KeyDownEvent, Keystroke, MouseButton, MouseDownEvent,
    Pixels, Render, ScrollWheelEvent, Stateful, Styled, Subscription, Task, WeakEntity,
};
use itertools::Itertools;
use log::{debug, info, trace};
use persistence::TERMINAL_DB;
use project::Entry;
use project::{search::SearchQuery, terminals::TerminalKind, Fs, Metadata, Project};
use schemars::JsonSchema;
use terminal::terminal_maybe_path_like::load_path_hyperlink_regexes;
use terminal::terminal_settings::PathHyperlinkNavigation;
use terminal::{
    alacritty_terminal::{
        index::Point,
        term::{search::RegexSearch, TermMode},
    },
    terminal_settings::{self, CursorShape, TerminalBlink, TerminalSettings, WorkingDirectory},
    Clear, Copy, Event, MaybeNavigationTarget, Paste, PathLikeTarget, RowColumn, ScrollLineDown,
    ScrollLineUp, ScrollPageDown, ScrollPageUp, ScrollToBottom, ScrollToTop, ShowCharacterPalette,
    TaskState, TaskStatus, Terminal, TerminalBounds, ToggleViMode,
};
use terminal_element::{is_blank, TerminalElement};
use terminal_maybe_path::{MaybePath, MaybePathVariant, MaybePathWithPosition};
use terminal_panel::TerminalPanel;
use terminal_scrollbar::TerminalScrollHandle;
use terminal_tab_tooltip::TerminalTooltip;
use ui::{
    h_flex, prelude::*, ContextMenu, Icon, IconName, Label, Scrollbar, ScrollbarState, Tooltip,
};
use util::{debug_panic, paths, ResultExt};
use workspace::{
    item::{
        BreadcrumbText, Item, ItemEvent, SerializableItem, TabContentParams, TabTooltipContent,
    },
    register_serializable_item,
    searchable::{Direction, SearchEvent, SearchOptions, SearchableItem, SearchableItemHandle},
    CloseActiveItem, NewCenterTerminal, NewTerminal, OpenOptions, OpenVisible, ToolbarItemLocation,
    Workspace, WorkspaceId,
};

use anyhow::Context as _;
use serde::Deserialize;
use settings::{Settings, SettingsStore};
use smol::Timer;
use zed_actions::assistant::InlineAssist;

use std::ops::Range;
use std::time::Instant;
use std::{
    borrow::Cow,
    cmp,
    ops::RangeInclusive,
    path::{Path, PathBuf},
    rc::Rc,
    sync::Arc,
    time::Duration,
};

const REGEX_SPECIAL_CHARS: &[char] = &[
    '\\', '.', '*', '+', '?', '|', '(', ')', '[', ']', '{', '}', '^', '$',
];

const CURSOR_BLINK_INTERVAL: Duration = Duration::from_millis(500);

/// Event to transmit the scroll from the element to the view
#[derive(Clone, Debug, PartialEq)]
pub struct ScrollTerminal(pub i32);

#[derive(Clone, Debug, Default, Deserialize, JsonSchema, PartialEq)]
pub struct SendText(String);

#[derive(Clone, Debug, Default, Deserialize, JsonSchema, PartialEq)]
pub struct SendKeystroke(String);

impl_actions!(terminal, [SendText, SendKeystroke]);

pub fn init(cx: &mut App) {
    terminal_panel::init(cx);
    terminal::init(cx);

    register_serializable_item::<TerminalView>(cx);

    cx.observe_new(|workspace: &mut Workspace, _window, _cx| {
        workspace.register_action(TerminalView::deploy);
    })
    .detach();
}

pub struct BlockProperties {
    pub height: u8,
    pub render: Box<dyn Send + Fn(&mut BlockContext) -> AnyElement>,
}

pub struct BlockContext<'a, 'b> {
    pub window: &'a mut Window,
    pub context: &'b mut App,
    pub dimensions: TerminalBounds,
}

#[derive(Clone, Debug)]
struct MaybePathOpenTarget {
    pub path_like_target: PathLikeTarget,
    pub open_target: OpenTarget,
}

///A terminal view, maintains the PTY's file handles and communicates with the terminal
pub struct TerminalView {
    terminal: Entity<Terminal>,
    workspace: WeakEntity<Workspace>,
    project: WeakEntity<Project>,
    focus_handle: FocusHandle,
    //Currently using iTerm bell, show bell emoji in tab until input is received
    has_bell: bool,
    context_menu: Option<(Entity<ContextMenu>, gpui::Point<Pixels>, Subscription)>,
    cursor_shape: CursorShape,
    blink_state: bool,
    blinking_terminal_enabled: bool,
    blinking_paused: bool,
    blink_epoch: usize,
    hover_target_tooltip: Option<String>,
    maybe_path_open_target: Option<MaybePathOpenTarget>,
    path_hyperlink_navigation: terminal_settings::PathHyperlinkNavigation,
    path_hyperlink_regexes: Arc<Vec<Regex>>,
    path_hyperlink_timeout: Duration,
    workspace_id: Option<WorkspaceId>,
    show_breadcrumbs: bool,
    block_below_cursor: Option<Rc<BlockProperties>>,
    scroll_top: Pixels,
    scrollbar_state: ScrollbarState,
    scroll_handle: TerminalScrollHandle,
    show_scrollbar: bool,
    hide_scrollbar_task: Option<Task<()>>,
    _subscriptions: Vec<Subscription>,
    _terminal_subscriptions: Vec<Subscription>,
}

impl EventEmitter<Event> for TerminalView {}
impl EventEmitter<ItemEvent> for TerminalView {}
impl EventEmitter<SearchEvent> for TerminalView {}

impl Focusable for TerminalView {
    fn focus_handle(&self, _cx: &App) -> FocusHandle {
        self.focus_handle.clone()
    }
}

impl TerminalView {
    ///Create a new Terminal in the current working directory or the user's home directory
    pub fn deploy(
        workspace: &mut Workspace,
        _: &NewCenterTerminal,
        window: &mut Window,
        cx: &mut Context<Workspace>,
    ) {
        let working_directory = default_working_directory(workspace, cx);
        TerminalPanel::add_center_terminal(
            workspace,
            TerminalKind::Shell(working_directory),
            window,
            cx,
        )
        .detach_and_log_err(cx);
    }

    pub fn new(
        terminal: Entity<Terminal>,
        workspace: WeakEntity<Workspace>,
        workspace_id: Option<WorkspaceId>,
        project: WeakEntity<Project>,
        window: &mut Window,
        cx: &mut Context<Self>,
    ) -> Self {
        let workspace_handle = workspace.clone();
        let terminal_subscriptions =
            subscribe_for_terminal_events(&terminal, workspace, window, cx);

        let focus_handle = cx.focus_handle();
        let focus_in = cx.on_focus_in(&focus_handle, window, |terminal_view, window, cx| {
            terminal_view.focus_in(window, cx);
        });
        let focus_out = cx.on_focus_out(
            &focus_handle,
            window,
            |terminal_view, _event, window, cx| {
                terminal_view.focus_out(window, cx);
            },
        );
        let cursor_shape = TerminalSettings::get_global(cx)
            .cursor_shape
            .unwrap_or_default();

        let scroll_handle = TerminalScrollHandle::new(terminal.read(cx));

        Self {
            terminal,
            workspace: workspace_handle,
            project,
            has_bell: false,
            focus_handle,
            context_menu: None,
            cursor_shape,
            blink_state: true,
            blinking_terminal_enabled: false,
            blinking_paused: false,
            blink_epoch: 0,
            hover_target_tooltip: None,
            maybe_path_open_target: None,
            path_hyperlink_navigation: TerminalSettings::get_global(cx).path_hyperlink_navigation,
            path_hyperlink_regexes: Arc::new(load_path_hyperlink_regexes(
                &TerminalSettings::get_global(cx).path_hyperlink_regexes,
            )),
            path_hyperlink_timeout: Duration::from_millis(
                TerminalSettings::get_global(cx).path_hyperlink_timeout,
            ),
            workspace_id,
            show_breadcrumbs: TerminalSettings::get_global(cx).toolbar.breadcrumbs,
            block_below_cursor: None,
            scroll_top: Pixels::ZERO,
            scrollbar_state: ScrollbarState::new(scroll_handle.clone()),
            scroll_handle,
            show_scrollbar: !Self::should_autohide_scrollbar(cx),
            hide_scrollbar_task: None,
            _subscriptions: vec![
                focus_in,
                focus_out,
                cx.observe_global::<SettingsStore>(Self::settings_changed),
            ],
            _terminal_subscriptions: terminal_subscriptions,
        }
    }

    pub fn entity(&self) -> &Entity<Terminal> {
        &self.terminal
    }

    pub fn has_bell(&self) -> bool {
        self.has_bell
    }

    pub fn clear_bell(&mut self, cx: &mut Context<TerminalView>) {
        self.has_bell = false;
        cx.emit(Event::Wakeup);
    }

    pub fn deploy_context_menu(
        &mut self,
        position: gpui::Point<Pixels>,
        window: &mut Window,
        cx: &mut Context<Self>,
    ) {
        let assistant_enabled = self
            .workspace
            .upgrade()
            .and_then(|workspace| workspace.read(cx).panel::<TerminalPanel>(cx))
            .map_or(false, |terminal_panel| {
                terminal_panel.read(cx).assistant_enabled()
            });
        let context_menu = ContextMenu::build(window, cx, |menu, _, _| {
            menu.context(self.focus_handle.clone())
                .action("New Terminal", Box::new(NewTerminal))
                .separator()
                .action("Copy", Box::new(Copy))
                .action("Paste", Box::new(Paste))
                .action("Select All", Box::new(SelectAll))
                .action("Clear", Box::new(Clear))
                .when(assistant_enabled, |menu| {
                    menu.separator()
                        .action("Inline Assist", Box::new(InlineAssist::default()))
                })
                .separator()
                .action(
                    "Close Terminal Tab",
                    Box::new(CloseActiveItem {
                        save_intent: None,
                        close_pinned: true,
                    }),
                )
        });

        window.focus(&context_menu.focus_handle(cx));
        let subscription = cx.subscribe_in(
            &context_menu,
            window,
            |this, _, _: &DismissEvent, window, cx| {
                if this.context_menu.as_ref().is_some_and(|context_menu| {
                    context_menu.0.focus_handle(cx).contains_focused(window, cx)
                }) {
                    cx.focus_self(window);
                }
                this.context_menu.take();
                cx.notify();
            },
        );

        self.context_menu = Some((context_menu, position, subscription));
    }

    fn settings_changed(&mut self, cx: &mut Context<Self>) {
        let settings = TerminalSettings::get_global(cx);
        self.show_breadcrumbs = settings.toolbar.breadcrumbs;

        let new_cursor_shape = settings.cursor_shape.unwrap_or_default();
        let old_cursor_shape = self.cursor_shape;
        if old_cursor_shape != new_cursor_shape {
            self.cursor_shape = new_cursor_shape;
            self.terminal.update(cx, |term, _| {
                term.set_cursor_shape(self.cursor_shape);
            });
        }

        cx.notify();
    }

    fn show_character_palette(
        &mut self,
        _: &ShowCharacterPalette,
        window: &mut Window,
        cx: &mut Context<Self>,
    ) {
        if self
            .terminal
            .read(cx)
            .last_content
            .mode
            .contains(TermMode::ALT_SCREEN)
        {
            self.terminal.update(cx, |term, cx| {
                term.try_keystroke(
                    &Keystroke::parse("ctrl-cmd-space").unwrap(),
                    TerminalSettings::get_global(cx).option_as_meta,
                )
            });
        } else {
            window.show_character_palette();
        }
    }

    fn select_all(&mut self, _: &SelectAll, _: &mut Window, cx: &mut Context<Self>) {
        self.terminal.update(cx, |term, _| term.select_all());
        cx.notify();
    }

    fn clear(&mut self, _: &Clear, _: &mut Window, cx: &mut Context<Self>) {
        self.scroll_top = px(0.);
        self.terminal.update(cx, |term, _| term.clear());
        cx.notify();
    }

    fn max_scroll_top(&self, cx: &App) -> Pixels {
        let terminal = self.terminal.read(cx);

        let Some(block) = self.block_below_cursor.as_ref() else {
            return Pixels::ZERO;
        };

        let line_height = terminal.last_content().terminal_bounds.line_height;
        let mut terminal_lines = terminal.total_lines();
        let viewport_lines = terminal.viewport_lines();
        if terminal.total_lines() == terminal.viewport_lines() {
            let mut last_line = None;
            for cell in terminal.last_content.cells.iter().rev() {
                if !is_blank(cell) {
                    break;
                }

                let last_line = last_line.get_or_insert(cell.point.line);
                if *last_line != cell.point.line {
                    terminal_lines -= 1;
                }
                *last_line = cell.point.line;
            }
        }

        let max_scroll_top_in_lines =
            (block.height as usize).saturating_sub(viewport_lines.saturating_sub(terminal_lines));

        max_scroll_top_in_lines as f32 * line_height
    }

    fn scroll_wheel(&mut self, event: &ScrollWheelEvent, cx: &mut Context<Self>) {
        let terminal_content = self.terminal.read(cx).last_content();

        if self.block_below_cursor.is_some() && terminal_content.display_offset == 0 {
            let line_height = terminal_content.terminal_bounds.line_height;
            let y_delta = event.delta.pixel_delta(line_height).y;
            if y_delta < Pixels::ZERO || self.scroll_top > Pixels::ZERO {
                self.scroll_top = cmp::max(
                    Pixels::ZERO,
                    cmp::min(self.scroll_top - y_delta, self.max_scroll_top(cx)),
                );
                cx.notify();
                return;
            }
        }

        self.terminal.update(cx, |term, _| term.scroll_wheel(event));
    }

    fn scroll_line_up(&mut self, _: &ScrollLineUp, _: &mut Window, cx: &mut Context<Self>) {
        let terminal_content = self.terminal.read(cx).last_content();
        if self.block_below_cursor.is_some()
            && terminal_content.display_offset == 0
            && self.scroll_top > Pixels::ZERO
        {
            let line_height = terminal_content.terminal_bounds.line_height;
            self.scroll_top = cmp::max(self.scroll_top - line_height, Pixels::ZERO);
            return;
        }

        self.terminal.update(cx, |term, _| term.scroll_line_up());
        cx.notify();
    }

    fn scroll_line_down(&mut self, _: &ScrollLineDown, _: &mut Window, cx: &mut Context<Self>) {
        let terminal_content = self.terminal.read(cx).last_content();
        if self.block_below_cursor.is_some() && terminal_content.display_offset == 0 {
            let max_scroll_top = self.max_scroll_top(cx);
            if self.scroll_top < max_scroll_top {
                let line_height = terminal_content.terminal_bounds.line_height;
                self.scroll_top = cmp::min(self.scroll_top + line_height, max_scroll_top);
            }
            return;
        }

        self.terminal.update(cx, |term, _| term.scroll_line_down());
        cx.notify();
    }

    fn scroll_page_up(&mut self, _: &ScrollPageUp, _: &mut Window, cx: &mut Context<Self>) {
        if self.scroll_top == Pixels::ZERO {
            self.terminal.update(cx, |term, _| term.scroll_page_up());
        } else {
            let line_height = self
                .terminal
                .read(cx)
                .last_content
                .terminal_bounds
                .line_height();
            let visible_block_lines = (self.scroll_top / line_height) as usize;
            let viewport_lines = self.terminal.read(cx).viewport_lines();
            let visible_content_lines = viewport_lines - visible_block_lines;

            if visible_block_lines >= viewport_lines {
                self.scroll_top = ((visible_block_lines - viewport_lines) as f32) * line_height;
            } else {
                self.scroll_top = px(0.);
                self.terminal
                    .update(cx, |term, _| term.scroll_up_by(visible_content_lines));
            }
        }
        cx.notify();
    }

    fn scroll_page_down(&mut self, _: &ScrollPageDown, _: &mut Window, cx: &mut Context<Self>) {
        self.terminal.update(cx, |term, _| term.scroll_page_down());
        let terminal = self.terminal.read(cx);
        if terminal.last_content().display_offset < terminal.viewport_lines() {
            self.scroll_top = self.max_scroll_top(cx);
        }
        cx.notify();
    }

    fn scroll_to_top(&mut self, _: &ScrollToTop, _: &mut Window, cx: &mut Context<Self>) {
        self.terminal.update(cx, |term, _| term.scroll_to_top());
        cx.notify();
    }

    fn scroll_to_bottom(&mut self, _: &ScrollToBottom, _: &mut Window, cx: &mut Context<Self>) {
        self.terminal.update(cx, |term, _| term.scroll_to_bottom());
        if self.block_below_cursor.is_some() {
            self.scroll_top = self.max_scroll_top(cx);
        }
        cx.notify();
    }

    fn toggle_vi_mode(&mut self, _: &ToggleViMode, _: &mut Window, cx: &mut Context<Self>) {
        self.terminal.update(cx, |term, _| term.toggle_vi_mode());
        cx.notify();
    }

    pub fn should_show_cursor(&self, focused: bool, cx: &mut Context<Self>) -> bool {
        //Don't blink the cursor when not focused, blinking is disabled, or paused
        if !focused
            || self.blinking_paused
            || self
                .terminal
                .read(cx)
                .last_content
                .mode
                .contains(TermMode::ALT_SCREEN)
        {
            return true;
        }

        match TerminalSettings::get_global(cx).blinking {
            //If the user requested to never blink, don't blink it.
            TerminalBlink::Off => true,
            //If the terminal is controlling it, check terminal mode
            TerminalBlink::TerminalControlled => {
                !self.blinking_terminal_enabled || self.blink_state
            }
            TerminalBlink::On => self.blink_state,
        }
    }

    fn blink_cursors(&mut self, epoch: usize, window: &mut Window, cx: &mut Context<Self>) {
        if epoch == self.blink_epoch && !self.blinking_paused {
            self.blink_state = !self.blink_state;
            cx.notify();

            let epoch = self.next_blink_epoch();
            cx.spawn_in(window, async move |this, cx| {
                Timer::after(CURSOR_BLINK_INTERVAL).await;
                this.update_in(cx, |this, window, cx| this.blink_cursors(epoch, window, cx))
                    .ok();
            })
            .detach();
        }
    }

    pub fn pause_cursor_blinking(&mut self, window: &mut Window, cx: &mut Context<Self>) {
        self.blink_state = true;
        cx.notify();

        let epoch = self.next_blink_epoch();
        cx.spawn_in(window, async move |this, cx| {
            Timer::after(CURSOR_BLINK_INTERVAL).await;
            this.update_in(cx, |this, window, cx| {
                this.resume_cursor_blinking(epoch, window, cx)
            })
            .ok();
        })
        .detach();
    }

    pub fn terminal(&self) -> &Entity<Terminal> {
        &self.terminal
    }

    pub fn set_block_below_cursor(
        &mut self,
        block: BlockProperties,
        window: &mut Window,
        cx: &mut Context<Self>,
    ) {
        self.block_below_cursor = Some(Rc::new(block));
        self.scroll_to_bottom(&ScrollToBottom, window, cx);
        cx.notify();
    }

    pub fn clear_block_below_cursor(&mut self, cx: &mut Context<Self>) {
        self.block_below_cursor = None;
        self.scroll_top = Pixels::ZERO;
        cx.notify();
    }

    fn next_blink_epoch(&mut self) -> usize {
        self.blink_epoch += 1;
        self.blink_epoch
    }

    fn resume_cursor_blinking(
        &mut self,
        epoch: usize,
        window: &mut Window,
        cx: &mut Context<Self>,
    ) {
        if epoch == self.blink_epoch {
            self.blinking_paused = false;
            self.blink_cursors(epoch, window, cx);
        }
    }

    ///Attempt to paste the clipboard into the terminal
    fn copy(&mut self, _: &Copy, _: &mut Window, cx: &mut Context<Self>) {
        self.terminal.update(cx, |term, _| term.copy());
        cx.notify();
    }

    ///Attempt to paste the clipboard into the terminal
    fn paste(&mut self, _: &Paste, _: &mut Window, cx: &mut Context<Self>) {
        if let Some(clipboard_string) = cx.read_from_clipboard().and_then(|item| item.text()) {
            self.terminal
                .update(cx, |terminal, _cx| terminal.paste(&clipboard_string));
        }
    }

    fn send_text(&mut self, text: &SendText, _: &mut Window, cx: &mut Context<Self>) {
        self.clear_bell(cx);
        self.terminal.update(cx, |term, _| {
            term.input(text.0.to_string());
        });
    }

    fn send_keystroke(&mut self, text: &SendKeystroke, _: &mut Window, cx: &mut Context<Self>) {
        if let Some(keystroke) = Keystroke::parse(&text.0).log_err() {
            self.clear_bell(cx);
            self.terminal.update(cx, |term, cx| {
                term.try_keystroke(&keystroke, TerminalSettings::get_global(cx).option_as_meta);
            });
        }
    }

    fn dispatch_context(&self, cx: &App) -> KeyContext {
        let mut dispatch_context = KeyContext::new_with_defaults();
        dispatch_context.add("Terminal");

        let mode = self.terminal.read(cx).last_content.mode;
        dispatch_context.set(
            "screen",
            if mode.contains(TermMode::ALT_SCREEN) {
                "alt"
            } else {
                "normal"
            },
        );

        if mode.contains(TermMode::APP_CURSOR) {
            dispatch_context.add("DECCKM");
        }
        if mode.contains(TermMode::APP_KEYPAD) {
            dispatch_context.add("DECPAM");
        } else {
            dispatch_context.add("DECPNM");
        }
        if mode.contains(TermMode::SHOW_CURSOR) {
            dispatch_context.add("DECTCEM");
        }
        if mode.contains(TermMode::LINE_WRAP) {
            dispatch_context.add("DECAWM");
        }
        if mode.contains(TermMode::ORIGIN) {
            dispatch_context.add("DECOM");
        }
        if mode.contains(TermMode::INSERT) {
            dispatch_context.add("IRM");
        }
        //LNM is apparently the name for this. https://vt100.net/docs/vt510-rm/LNM.html
        if mode.contains(TermMode::LINE_FEED_NEW_LINE) {
            dispatch_context.add("LNM");
        }
        if mode.contains(TermMode::FOCUS_IN_OUT) {
            dispatch_context.add("report_focus");
        }
        if mode.contains(TermMode::ALTERNATE_SCROLL) {
            dispatch_context.add("alternate_scroll");
        }
        if mode.contains(TermMode::BRACKETED_PASTE) {
            dispatch_context.add("bracketed_paste");
        }
        if mode.intersects(TermMode::MOUSE_MODE) {
            dispatch_context.add("any_mouse_reporting");
        }
        {
            let mouse_reporting = if mode.contains(TermMode::MOUSE_REPORT_CLICK) {
                "click"
            } else if mode.contains(TermMode::MOUSE_DRAG) {
                "drag"
            } else if mode.contains(TermMode::MOUSE_MOTION) {
                "motion"
            } else {
                "off"
            };
            dispatch_context.set("mouse_reporting", mouse_reporting);
        }
        {
            let format = if mode.contains(TermMode::SGR_MOUSE) {
                "sgr"
            } else if mode.contains(TermMode::UTF8_MOUSE) {
                "utf8"
            } else {
                "normal"
            };
            dispatch_context.set("mouse_format", format);
        };
        dispatch_context
    }

    fn set_terminal(
        &mut self,
        terminal: Entity<Terminal>,
        window: &mut Window,
        cx: &mut Context<TerminalView>,
    ) {
        self._terminal_subscriptions =
            subscribe_for_terminal_events(&terminal, self.workspace.clone(), window, cx);
        self.terminal = terminal;
    }

    // Hack: Using editor in terminal causes cyclic dependency i.e. editor -> terminal -> project -> editor.
    fn map_show_scrollbar_from_editor_to_terminal(
        show_scrollbar: editor::ShowScrollbar,
    ) -> terminal_settings::ShowScrollbar {
        match show_scrollbar {
            editor::ShowScrollbar::Auto => terminal_settings::ShowScrollbar::Auto,
            editor::ShowScrollbar::System => terminal_settings::ShowScrollbar::System,
            editor::ShowScrollbar::Always => terminal_settings::ShowScrollbar::Always,
            editor::ShowScrollbar::Never => terminal_settings::ShowScrollbar::Never,
        }
    }

    fn should_show_scrollbar(cx: &App) -> bool {
        let show = TerminalSettings::get_global(cx)
            .scrollbar
            .show
            .unwrap_or_else(|| {
                Self::map_show_scrollbar_from_editor_to_terminal(
                    EditorSettings::get_global(cx).scrollbar.show,
                )
            });
        match show {
            terminal_settings::ShowScrollbar::Auto => true,
            terminal_settings::ShowScrollbar::System => true,
            terminal_settings::ShowScrollbar::Always => true,
            terminal_settings::ShowScrollbar::Never => false,
        }
    }

    fn should_autohide_scrollbar(cx: &App) -> bool {
        let show = TerminalSettings::get_global(cx)
            .scrollbar
            .show
            .unwrap_or_else(|| {
                Self::map_show_scrollbar_from_editor_to_terminal(
                    EditorSettings::get_global(cx).scrollbar.show,
                )
            });
        match show {
            terminal_settings::ShowScrollbar::Auto => true,
            terminal_settings::ShowScrollbar::System => cx
                .try_global::<ScrollbarAutoHide>()
                .map_or_else(|| cx.should_auto_hide_scrollbars(), |autohide| autohide.0),
            terminal_settings::ShowScrollbar::Always => false,
            terminal_settings::ShowScrollbar::Never => true,
        }
    }

    fn hide_scrollbar(&mut self, cx: &mut Context<Self>) {
        const SCROLLBAR_SHOW_INTERVAL: Duration = Duration::from_secs(1);
        if !Self::should_autohide_scrollbar(cx) {
            return;
        }
        self.hide_scrollbar_task = Some(cx.spawn(async move |panel, cx| {
            cx.background_executor()
                .timer(SCROLLBAR_SHOW_INTERVAL)
                .await;
            panel
                .update(cx, |panel, cx| {
                    panel.show_scrollbar = false;
                    cx.notify();
                })
                .log_err();
        }))
    }

    fn render_scrollbar(&self, cx: &mut Context<Self>) -> Option<Stateful<Div>> {
        if !Self::should_show_scrollbar(cx)
            || !(self.show_scrollbar || self.scrollbar_state.is_dragging())
        {
            return None;
        }

        if self.terminal.read(cx).total_lines() == self.terminal.read(cx).viewport_lines() {
            return None;
        }

        self.scroll_handle.update(self.terminal.read(cx));

        if let Some(new_display_offset) = self.scroll_handle.future_display_offset.take() {
            self.terminal.update(cx, |term, _| {
                let delta = new_display_offset as i32 - term.last_content.display_offset as i32;
                match delta.cmp(&0) {
                    std::cmp::Ordering::Greater => term.scroll_up_by(delta as usize),
                    std::cmp::Ordering::Less => term.scroll_down_by(-delta as usize),
                    std::cmp::Ordering::Equal => {}
                }
            });
        }

        Some(
            div()
                .occlude()
                .id("terminal-view-scroll")
                .on_mouse_move(cx.listener(|_, _, _window, cx| {
                    cx.notify();
                    cx.stop_propagation()
                }))
                .on_hover(|_, _window, cx| {
                    cx.stop_propagation();
                })
                .on_any_mouse_down(|_, _window, cx| {
                    cx.stop_propagation();
                })
                .on_mouse_up(
                    MouseButton::Left,
                    cx.listener(|terminal_view, _, window, cx| {
                        if !terminal_view.scrollbar_state.is_dragging()
                            && !terminal_view.focus_handle.contains_focused(window, cx)
                        {
                            terminal_view.hide_scrollbar(cx);
                            cx.notify();
                        }
                        cx.stop_propagation();
                    }),
                )
                .on_scroll_wheel(cx.listener(|_, _, _window, cx| {
                    cx.notify();
                }))
                .h_full()
                .absolute()
                .right_1()
                .top_1()
                .bottom_0()
                .w(px(12.))
                .cursor_default()
                .children(Scrollbar::vertical(self.scrollbar_state.clone())),
        )
    }

    fn rerun_button(task: &TaskState) -> Option<IconButton> {
        if !task.show_rerun {
            return None;
        }

        let task_id = task.id.clone();
        Some(
            IconButton::new("rerun-icon", IconName::Rerun)
                .icon_size(IconSize::Small)
                .size(ButtonSize::Compact)
                .icon_color(Color::Default)
                .shape(ui::IconButtonShape::Square)
                .tooltip(Tooltip::text("Rerun task"))
                .on_click(move |_, window, cx| {
                    window.dispatch_action(
                        Box::new(zed_actions::Rerun {
                            task_id: Some(task_id.0.clone()),
                            allow_concurrent_runs: Some(true),
                            use_new_terminal: Some(false),
                            reevaluate_context: false,
                        }),
                        cx,
                    );
                }),
        )
    }

    fn update_maybe_path_open_target(
        &mut self,
        path_like_target: &PathLikeTarget,
        open_target: Option<(OpenTarget, Range<usize>)>,
        cx: &mut Context<Self>,
    ) {
        self.terminal.update(cx, |term, cx| {
            term.confirm_path_like_target(
                path_like_target,
                open_target
                    .as_ref()
                    .map(|(_, hyperlink_range)| hyperlink_range.clone()),
                cx,
            )
        });

        self.maybe_path_open_target = open_target.map(|(open_target, _)| MaybePathOpenTarget {
            path_like_target: path_like_target.clone(),
            open_target,
        });
    }
}

fn subscribe_for_terminal_events(
    terminal: &Entity<Terminal>,
    workspace: WeakEntity<Workspace>,
    window: &mut Window,
    cx: &mut Context<TerminalView>,
) -> Vec<Subscription> {
    let terminal_subscription = cx.observe(terminal, |_, _, cx| cx.notify());
    let terminal_events_subscription = cx.subscribe_in(
        terminal,
        window,
        move |this, _, event, window, cx| match event {
            Event::Wakeup => {
                cx.notify();
                cx.emit(Event::Wakeup);
                cx.emit(ItemEvent::UpdateTab);
                cx.emit(SearchEvent::MatchesInvalidated);
            }

            Event::Bell => {
                this.has_bell = true;
                cx.emit(Event::Wakeup);
            }

            Event::BlinkChanged(blinking) => {
                if matches!(
                    TerminalSettings::get_global(cx).blinking,
                    TerminalBlink::TerminalControlled
                ) {
                    this.blinking_terminal_enabled = *blinking;
                }
            }

            Event::TitleChanged => {
                cx.emit(ItemEvent::UpdateTab);
            }

            Event::NewNavigationTarget(maybe_navigation_target) => {
                this.hover_target_tooltip =
                    maybe_navigation_target
                        .as_ref()
                        .and_then(|navigation_target| match navigation_target {
                            MaybeNavigationTarget::Url(url) => Some(url.clone()),
                            MaybeNavigationTarget::PathLike(path_like_target) => {
                                let open_target_task =
                                    possible_open_target(
                                        &workspace,
                                        path_like_target.terminal_dir.clone(),
                                        &MaybePath::from_maybe_path_like(&path_like_target.maybe_path_like, Arc::clone(&this.path_hyperlink_regexes)),
                                        this.path_hyperlink_navigation, this.path_hyperlink_timeout, cx
                                    );
                                if let Some(open_target) = smol::block_on(open_target_task) {
                                    let hyperlink_range = path_like_target.maybe_path_like.hyperlink_range(&open_target.path().position, &open_target.path().range);
                                    let hover_tooltip = path_like_target.maybe_path_like.text_at(&hyperlink_range).to_string();
                                    this.update_maybe_path_open_target(path_like_target, Some((open_target, hyperlink_range)), cx);
                                    Some(hover_tooltip)
                                } else {
                                    this.update_maybe_path_open_target(path_like_target, None, cx);
                                    None
                                }
                            }
                        });
                cx.notify()
            }

            Event::Open(maybe_navigation_target) => match maybe_navigation_target {
                MaybeNavigationTarget::Url(url) => cx.open_url(url),

                MaybeNavigationTarget::PathLike(path_like_target) => {
                    let task_workspace = workspace.clone();
                    let path_like_target = path_like_target.clone();
<<<<<<< HEAD
                    let selected_word_open_target =
                        this.maybe_path_open_target.clone();
                    cx.spawn_in(window, |terminal_view, mut cx| async move {
                        let Some((open_target, newly_confirmed_maybe_path)) = (match selected_word_open_target {
                            Some(MaybePathOpenTarget{ path_like_target: prev_path_like_target, open_target: prev_open_target })
                                if prev_path_like_target.id == path_like_target.id =>
                            {
                                trace!("Terminal View: Event::Open: Reusing hovered valid files to open");
                                Some((prev_open_target, false))
                            }
                            _ => {
                                terminal_view.update(&mut cx, |this, cx| {
                                    possible_open_target(
                                        &task_workspace,
                                        path_like_target.terminal_dir.clone(),
                                        &MaybePath::from_maybe_path_like(&path_like_target.maybe_path_like, Arc::clone(&this.path_hyperlink_regexes)),
                                        this.path_hyperlink_navigation, this.path_hyperlink_timeout,
=======
                    cx.spawn_in(window, async move |terminal_view, cx| {
                        let open_target = terminal_view
                            .update(cx, |_, cx| {
                                possible_open_target(
                                    &task_workspace,
                                    &path_like_target.terminal_dir,
                                    &path_like_target.maybe_path,
                                    cx,
                                )
                            })?
                            .await;
                        if let Some(open_target) = open_target {
                            let path_to_open = open_target.path();
                            let opened_items = task_workspace
                                .update_in(cx, |workspace, window, cx| {
                                    workspace.open_paths(
                                        vec![path_to_open.path.clone()],
                                        OpenOptions {
                                            visible: Some(OpenVisible::OnlyDirectories),
                                            ..Default::default()
                                        },
                                        None,
                                        window,
>>>>>>> edd1b48e
                                        cx,
                                    )
                                })?
                                .await.map(|open_target| (open_target, true))
                            }
                        }) else {
                            terminal_view.update(&mut cx, |this, cx| {
                                this.update_maybe_path_open_target(&path_like_target, None, cx);
                                this.hover_target_tooltip = None;
                            })?;

                            return anyhow::Ok(());
                        };

                        let path_to_open = open_target.path();
                        let opened_items = task_workspace
                            .update_in(&mut cx, |workspace, window, cx| {
                                workspace.open_paths(
                                    vec![path_to_open.path.to_path_buf()],
                                    OpenOptions {
                                        visible: Some(OpenVisible::OnlyDirectories),
                                        ..Default::default()
                                    },
                                    None,
                                    window,
                                    cx,
                                )
                            })
                            .context("workspace update")?
                            .await;
                        if opened_items.len() != 1 {
                            debug_panic!(
                                "Received {} items for one path {path_to_open:?}",
                                opened_items.len(),
                            );
                        }

<<<<<<< HEAD
                        if let Some(opened_item) = opened_items.first() {
                            if open_target.is_file() {
                                if let Some(Ok(opened_item)) = opened_item {
                                    if let Some(RowColumn{ row, column, .. }) = path_to_open.position {
                                        let col = column.unwrap_or(0);
                                        if let Some(active_editor) =
                                            opened_item.downcast::<Editor>()
                                        {
                                            active_editor
                                                .downgrade()
                                                .update_in(&mut cx, |editor, window, cx| {
                                                    editor.go_to_singleton_buffer_point(
                                                        language::Point::new(
                                                            row.saturating_sub(1),
                                                            col.saturating_sub(1),
                                                        ),
                                                        window,
                                                        cx,
                                                    )
                                                })
                                                .log_err();
                                        }
                                    }
=======
                            if let Some(opened_item) = opened_items.first() {
                                if open_target.is_file() {
                                    if let Some(Ok(opened_item)) = opened_item {
                                        if let Some(row) = path_to_open.row {
                                            let col = path_to_open.column.unwrap_or(0);
                                            if let Some(active_editor) =
                                                opened_item.downcast::<Editor>()
                                            {
                                                active_editor
                                                    .downgrade()
                                                    .update_in(cx, |editor, window, cx| {
                                                        editor.go_to_singleton_buffer_point(
                                                            language::Point::new(
                                                                row.saturating_sub(1),
                                                                col.saturating_sub(1),
                                                            ),
                                                            window,
                                                            cx,
                                                        )
                                                    })
                                                    .log_err();
                                            }
                                        }
                                    }
                                } else if open_target.is_dir() {
                                    task_workspace.update(cx, |workspace, cx| {
                                        workspace.project().update(cx, |_, cx| {
                                            cx.emit(project::Event::ActivateProjectPanel);
                                        })
                                    })?;
>>>>>>> edd1b48e
                                }
                            } else if open_target.is_dir() {
                                task_workspace.update(&mut cx, |workspace, cx| {
                                    workspace.project().update(cx, |_, cx| {
                                        cx.emit(project::Event::ActivateProjectPanel);
                                    })
                                })?;
                            }
                        }

                        if newly_confirmed_maybe_path {
                            terminal_view.update(&mut cx, |this, cx| {
                                let hyperlink_range = path_like_target.maybe_path_like.hyperlink_range(&open_target.path().position, &open_target.path().range);
                                let hover_tooltip = path_like_target.maybe_path_like.text_at(&hyperlink_range).to_string();
                                this.update_maybe_path_open_target(&path_like_target, Some((open_target, hyperlink_range)), cx);
                                this.hover_target_tooltip = Some(hover_tooltip);
                            })?;
                        }

                        anyhow::Ok(())
                    })
                    .detach_and_log_err(cx)
                }
            },
            Event::BreadcrumbsChanged => cx.emit(ItemEvent::UpdateBreadcrumbs),
            Event::CloseTerminal => cx.emit(ItemEvent::CloseItem),
            Event::SelectionsChanged => {
                window.invalidate_character_coordinates();
                cx.emit(SearchEvent::ActiveMatchChanged)
            }
        },
    );
    vec![terminal_subscription, terminal_events_subscription]
}

#[derive(Debug, Clone)]
enum OpenTarget {
    Worktree(MaybePathWithPosition<'static>, Entry),
    File(MaybePathWithPosition<'static>, Metadata),
}

impl OpenTarget {
    fn is_file(&self) -> bool {
        match self {
            OpenTarget::Worktree(_, entry) => entry.is_file(),
            OpenTarget::File(_, metadata) => !metadata.is_dir,
        }
    }

    fn is_dir(&self) -> bool {
        match self {
            OpenTarget::Worktree(_, entry) => entry.is_dir(),
            OpenTarget::File(_, metadata) => metadata.is_dir,
        }
    }

    fn path(&self) -> &MaybePathWithPosition<'static> {
        match self {
            OpenTarget::Worktree(path, _) => path,
            OpenTarget::File(path, _) => path,
        }
    }
}

fn possible_open_target(
    workspace: &WeakEntity<Workspace>,
    cwd: Option<PathBuf>,
    maybe_path: &MaybePath,
    path_hyperlink_navigation: PathHyperlinkNavigation,
    path_hyperlink_timeout: Duration,
    cx: &mut Context<TerminalView>,
) -> Task<Option<OpenTarget>> {
    let Some(workspace) = workspace.upgrade() else {
        return Task::ready(None);
    };

    // We can be on FS remote part, without real FS, so cannot check the path for existence right away.
    let worktree_candidates = workspace
        .read(cx)
        .worktrees(cx)
        .sorted_by_key(|worktree| {
            let worktree_root = worktree.read(cx).abs_path();
            match cwd
                .as_ref()
                .and_then(|cwd| worktree_root.strip_prefix(cwd).ok())
            {
                Some(cwd_child) => cwd_child.components().count(),
                None => usize::MAX,
            }
        })
        .collect_vec();

    // Outer loops should be maybe path variants and variations so that we stop as soon as
    // a match is found. Variants and variations are ordered by most common to least common.
    for maybe_path_variant in maybe_path.simple_variants(PathHyperlinkNavigation::Default) {
        for worktree in &worktree_candidates {
            // The only work we can not do in the background is read the worktrees, if any.
            // When we get a hit here, just return it and skip any further processing.
            let worktree_root = worktree.read(cx).abs_path();

            for maybe_path_with_position in
                maybe_path_variant.relative_variations(Some(&worktree_root))
            {
                if worktree_root.ends_with(&maybe_path_with_position.path) {
                    if let Some(root_entry) = worktree.read(cx).root_entry() {
                        return Task::ready(Some(OpenTarget::Worktree(
                            maybe_path_with_position
                                .into_owned_with_path(Cow::Owned(worktree_root.to_path_buf())),
                            root_entry.clone(),
                        )));
                    }
                }

                for entry in worktree
                    .read(cx)
                    .traverse_from_path(true, true, false, "".as_ref())
                {
                    if entry.path.ends_with(&maybe_path_with_position.path) {
                        trace!("Terminal View: MaybePath found for worktree: {worktree_root:?}, entry: {:?}", entry.path);
                        return Task::ready(Some(OpenTarget::Worktree(
                            maybe_path_with_position
                                .into_owned_with_path(Cow::Owned(worktree_root.join(&entry.path))),
                            entry.clone(),
                        )));
                    }
                }
            }
        }
    }

    let project = workspace.read(cx).project().read(cx);
    if !project.is_local() {
        return Task::ready(None);
    }

    possible_open_target_from_fs(
        project.fs().clone(),
        maybe_path.clone(),
        worktree_candidates
            .into_iter()
            .map(|worktree| worktree.read(cx).abs_path())
            .chain(cwd.map(Into::into).into_iter())
            .collect(),
        path_hyperlink_navigation,
        path_hyperlink_timeout,
        cx,
    )
}

fn possible_open_target_from_fs(
    fs: Arc<dyn Fs>,
    maybe_path: MaybePath,
    roots: Vec<Arc<Path>>,
    path_hyperlink_navigation: PathHyperlinkNavigation,
    path_hyperlink_timeout: Duration,
    cx: &mut Context<TerminalView>,
) -> Task<Option<OpenTarget>> {
    async fn search_absolutized_maybe_path_variants<'a>(
        fs: Arc<dyn Fs>,
        home_dir: &PathBuf,
        roots: &Vec<Arc<Path>>,
        maybe_path_variants: Box<dyn Iterator<Item = MaybePathVariant<'a>> + Send + 'a>,
        timed_out: impl Fn() -> bool,
    ) -> (Option<OpenTarget>, usize) {
        let mut checked_variations = 0;
        for maybe_path_variant in maybe_path_variants {
            for maybe_path_with_position in
                maybe_path_variant.absolutized_variations(roots, home_dir)
            {
                if timed_out() {
                    return (None, checked_variations);
                }

                checked_variations += 1;

                if let Some(metadata) = fs
                    .metadata(&maybe_path_with_position.path)
                    .await
                    .ok()
                    .flatten()
                {
                    debug!(
                        "MaybePath found absolutized variation: {:?}",
                        maybe_path_with_position.path
                    );
                    return (
                        Some(OpenTarget::File(
                            maybe_path_with_position.into_owned(),
                            metadata,
                        )),
                        checked_variations,
                    );
                } else {
                    trace!(
                        "MaybePath skipping absolutized variation: {:?}",
                        maybe_path_with_position.path
                    );
                }
            }
        }

        (None, checked_variations)
    }

    cx.background_spawn(async move {
        let search_start_time = Instant::now();
        let timed_out =
            || Instant::now().saturating_duration_since(search_start_time) > path_hyperlink_timeout;
        let home_dir = paths::home_dir();

        let mut total_checked_variations = 0;
        let mut count = |(open_target, checked_variations)| {
            total_checked_variations += checked_variations;
            open_target
        };

        let search_absolutized = |variants| {
            search_absolutized_maybe_path_variants(
                Arc::clone(&fs),
                home_dir,
                &roots,
                variants,
                timed_out,
            )
        };

        // TODO(davewa): Maybe keep a HashSet of variations checked so far to avoid repeating?
        // But, it might acutally be slower than checking a few repeats.
        let open_target = if let Some(default) = count(
            search_absolutized(Box::new(
                maybe_path.simple_variants(PathHyperlinkNavigation::Advanced),
            ))
            .await,
        ) {
            Some(default)
        } else if !timed_out() && path_hyperlink_navigation > PathHyperlinkNavigation::Default {
            if let Some(advanced) =
                count(search_absolutized(Box::new(maybe_path.advanced_variants())).await)
            {
                Some(advanced)
            } else if !timed_out() && path_hyperlink_navigation > PathHyperlinkNavigation::Advanced
            {
                count(search_absolutized(Box::new(maybe_path.exhaustive_variants())).await)
            } else {
                None
            }
        } else {
            None
        };

        macro_rules! search_log_message {
            ($log_level:ident, $message:literal) => {{
                let duration = Instant::now()
                    .saturating_duration_since(search_start_time)
                    .as_micros();
                $log_level!(
                    concat!(
                        "{:?} maybe path search for real file ",
                        $message,
                        " after {}µs ({} variations checked)"
                    ),
                    path_hyperlink_navigation,
                    duration,
                    total_checked_variations
                )
            }};
        }

        if timed_out() {
            search_log_message!(info, "timed out");
        } else if open_target.is_some() {
            search_log_message!(debug, "succeeded");
        } else {
            search_log_message!(debug, "did not find a real file");
        }

        open_target
    })
}

fn regex_to_literal(regex: &str) -> String {
    regex
        .chars()
        .flat_map(|c| {
            if REGEX_SPECIAL_CHARS.contains(&c) {
                vec!['\\', c]
            } else {
                vec![c]
            }
        })
        .collect()
}

pub fn regex_search_for_query(query: &project::search::SearchQuery) -> Option<RegexSearch> {
    let query = query.as_str();
    if query == "." {
        return None;
    }
    let searcher = RegexSearch::new(query);
    searcher.ok()
}

impl TerminalView {
    fn key_down(&mut self, event: &KeyDownEvent, window: &mut Window, cx: &mut Context<Self>) {
        self.clear_bell(cx);
        self.pause_cursor_blinking(window, cx);

        self.terminal.update(cx, |term, cx| {
            let handled = term.try_keystroke(
                &event.keystroke,
                TerminalSettings::get_global(cx).option_as_meta,
            );
            if handled {
                cx.stop_propagation();
            }
        });
    }

    fn focus_in(&mut self, window: &mut Window, cx: &mut Context<Self>) {
        self.terminal.update(cx, |terminal, _| {
            terminal.set_cursor_shape(self.cursor_shape);
            terminal.focus_in();
        });
        self.blink_cursors(self.blink_epoch, window, cx);
        window.invalidate_character_coordinates();
        cx.notify();
    }

    fn focus_out(&mut self, _: &mut Window, cx: &mut Context<Self>) {
        self.terminal.update(cx, |terminal, _| {
            terminal.focus_out();
            terminal.set_cursor_shape(CursorShape::Hollow);
        });
        self.hide_scrollbar(cx);
        cx.notify();
    }
}

impl Render for TerminalView {
    fn render(&mut self, window: &mut Window, cx: &mut Context<Self>) -> impl IntoElement {
        let terminal_handle = self.terminal.clone();
        let terminal_view_handle = cx.entity().clone();

        let focused = self.focus_handle.is_focused(window);

        div()
            .id("terminal-view")
            .size_full()
            .relative()
            .track_focus(&self.focus_handle(cx))
            .key_context(self.dispatch_context(cx))
            .on_action(cx.listener(TerminalView::send_text))
            .on_action(cx.listener(TerminalView::send_keystroke))
            .on_action(cx.listener(TerminalView::copy))
            .on_action(cx.listener(TerminalView::paste))
            .on_action(cx.listener(TerminalView::clear))
            .on_action(cx.listener(TerminalView::scroll_line_up))
            .on_action(cx.listener(TerminalView::scroll_line_down))
            .on_action(cx.listener(TerminalView::scroll_page_up))
            .on_action(cx.listener(TerminalView::scroll_page_down))
            .on_action(cx.listener(TerminalView::scroll_to_top))
            .on_action(cx.listener(TerminalView::scroll_to_bottom))
            .on_action(cx.listener(TerminalView::toggle_vi_mode))
            .on_action(cx.listener(TerminalView::show_character_palette))
            .on_action(cx.listener(TerminalView::select_all))
            .on_key_down(cx.listener(Self::key_down))
            .on_mouse_down(
                MouseButton::Right,
                cx.listener(|this, event: &MouseDownEvent, window, cx| {
                    if !this.terminal.read(cx).mouse_mode(event.modifiers.shift) {
                        this.deploy_context_menu(event.position, window, cx);
                        cx.notify();
                    }
                }),
            )
            .on_hover(cx.listener(|this, hovered, window, cx| {
                if *hovered {
                    this.show_scrollbar = true;
                    this.hide_scrollbar_task.take();
                    cx.notify();
                } else if !this.focus_handle.contains_focused(window, cx) {
                    this.hide_scrollbar(cx);
                }
            }))
            .child(
                // TODO: Oddly this wrapper div is needed for TerminalElement to not steal events from the context menu
                div()
                    .size_full()
                    .child(TerminalElement::new(
                        terminal_handle,
                        terminal_view_handle,
                        self.workspace.clone(),
                        self.focus_handle.clone(),
                        focused,
                        self.should_show_cursor(focused, cx),
                        self.block_below_cursor.clone(),
                    ))
                    .when_some(self.render_scrollbar(cx), |div, scrollbar| {
                        div.child(scrollbar)
                    }),
            )
            .children(self.context_menu.as_ref().map(|(menu, position, _)| {
                deferred(
                    anchored()
                        .position(*position)
                        .anchor(gpui::Corner::TopLeft)
                        .child(menu.clone()),
                )
                .with_priority(1)
            }))
    }
}

impl Item for TerminalView {
    type Event = ItemEvent;

    fn tab_tooltip_content(&self, cx: &App) -> Option<TabTooltipContent> {
        let terminal = self.terminal().read(cx);
        let title = terminal.title(false);
        let pid = terminal.pty_info.pid_getter().fallback_pid();

        Some(TabTooltipContent::Custom(Box::new(move |_window, cx| {
            cx.new(|_| TerminalTooltip::new(title.clone(), pid)).into()
        })))
    }

    fn tab_content(&self, params: TabContentParams, _window: &Window, cx: &App) -> AnyElement {
        let terminal = self.terminal().read(cx);
        let title = terminal.title(true);

        let (icon, icon_color, rerun_button) = match terminal.task() {
            Some(terminal_task) => match &terminal_task.status {
                TaskStatus::Running => (
                    IconName::Play,
                    Color::Disabled,
                    TerminalView::rerun_button(&terminal_task),
                ),
                TaskStatus::Unknown => (
                    IconName::Warning,
                    Color::Warning,
                    TerminalView::rerun_button(&terminal_task),
                ),
                TaskStatus::Completed { success } => {
                    let rerun_button = TerminalView::rerun_button(&terminal_task);

                    if *success {
                        (IconName::Check, Color::Success, rerun_button)
                    } else {
                        (IconName::XCircle, Color::Error, rerun_button)
                    }
                }
            },
            None if self.terminal.read(cx).debug_terminal() => {
                (IconName::Debug, Color::Muted, None)
            }
            None => (IconName::Terminal, Color::Muted, None),
        };

        h_flex()
            .gap_1()
            .group("term-tab-icon")
            .child(
                h_flex()
                    .group("term-tab-icon")
                    .child(
                        div()
                            .when(rerun_button.is_some(), |this| {
                                this.hover(|style| style.invisible().w_0())
                            })
                            .child(Icon::new(icon).color(icon_color)),
                    )
                    .when_some(rerun_button, |this, rerun_button| {
                        this.child(
                            div()
                                .absolute()
                                .visible_on_hover("term-tab-icon")
                                .child(rerun_button),
                        )
                    }),
            )
            .child(Label::new(title).color(params.text_color()))
            .into_any()
    }

    fn telemetry_event_text(&self) -> Option<&'static str> {
        None
    }

    fn clone_on_split(
        &self,
        workspace_id: Option<WorkspaceId>,
        window: &mut Window,
        cx: &mut Context<Self>,
    ) -> Option<Entity<Self>> {
        let window_handle = window.window_handle();
        let terminal = self
            .project
            .update(cx, |project, cx| {
                let terminal = self.terminal().read(cx);
                let working_directory = terminal
                    .working_directory()
                    .or_else(|| Some(project.active_project_directory(cx)?.to_path_buf()));
                let python_venv_directory = terminal.python_venv_directory.clone();
                project.create_terminal_with_venv(
                    TerminalKind::Shell(working_directory),
                    python_venv_directory,
                    window_handle,
                    cx,
                )
            })
            .ok()?
            .log_err()?;

        Some(cx.new(|cx| {
            TerminalView::new(
                terminal,
                self.workspace.clone(),
                workspace_id,
                self.project.clone(),
                window,
                cx,
            )
        }))
    }

    fn is_dirty(&self, cx: &gpui::App) -> bool {
        match self.terminal.read(cx).task() {
            Some(task) => task.status == TaskStatus::Running,
            None => self.has_bell(),
        }
    }

    fn has_conflict(&self, _cx: &App) -> bool {
        false
    }

    fn can_save_as(&self, _cx: &App) -> bool {
        false
    }

    fn is_singleton(&self, _cx: &App) -> bool {
        true
    }

    fn as_searchable(&self, handle: &Entity<Self>) -> Option<Box<dyn SearchableItemHandle>> {
        Some(Box::new(handle.clone()))
    }

    fn breadcrumb_location(&self, cx: &App) -> ToolbarItemLocation {
        if self.show_breadcrumbs && !self.terminal().read(cx).breadcrumb_text.trim().is_empty() {
            ToolbarItemLocation::PrimaryLeft
        } else {
            ToolbarItemLocation::Hidden
        }
    }

    fn breadcrumbs(&self, _: &theme::Theme, cx: &App) -> Option<Vec<BreadcrumbText>> {
        Some(vec![BreadcrumbText {
            text: self.terminal().read(cx).breadcrumb_text.clone(),
            highlights: None,
            font: None,
        }])
    }

    fn added_to_workspace(
        &mut self,
        workspace: &mut Workspace,
        _: &mut Window,
        cx: &mut Context<Self>,
    ) {
        if self.terminal().read(cx).task().is_none() {
            if let Some((new_id, old_id)) = workspace.database_id().zip(self.workspace_id) {
                cx.background_spawn(TERMINAL_DB.update_workspace_id(
                    new_id,
                    old_id,
                    cx.entity_id().as_u64(),
                ))
                .detach();
            }
            self.workspace_id = workspace.database_id();
        }
    }

    fn to_item_events(event: &Self::Event, mut f: impl FnMut(ItemEvent)) {
        f(*event)
    }
}

impl SerializableItem for TerminalView {
    fn serialized_item_kind() -> &'static str {
        "Terminal"
    }

    fn cleanup(
        workspace_id: WorkspaceId,
        alive_items: Vec<workspace::ItemId>,
        window: &mut Window,
        cx: &mut App,
    ) -> Task<gpui::Result<()>> {
        window.spawn(cx, async move |_| {
            TERMINAL_DB
                .delete_unloaded_items(workspace_id, alive_items)
                .await
        })
    }

    fn serialize(
        &mut self,
        _workspace: &mut Workspace,
        item_id: workspace::ItemId,
        _closing: bool,
        _: &mut Window,
        cx: &mut Context<Self>,
    ) -> Option<Task<gpui::Result<()>>> {
        let terminal = self.terminal().read(cx);
        if terminal.task().is_some() || terminal.debug_terminal() {
            return None;
        }

        if let Some((cwd, workspace_id)) = terminal.working_directory().zip(self.workspace_id) {
            Some(cx.background_spawn(async move {
                TERMINAL_DB
                    .save_working_directory(item_id, workspace_id, cwd)
                    .await
            }))
        } else {
            None
        }
    }

    fn should_serialize(&self, event: &Self::Event) -> bool {
        matches!(event, ItemEvent::UpdateTab)
    }

    fn deserialize(
        project: Entity<Project>,
        workspace: WeakEntity<Workspace>,
        workspace_id: workspace::WorkspaceId,
        item_id: workspace::ItemId,
        window: &mut Window,
        cx: &mut App,
    ) -> Task<anyhow::Result<Entity<Self>>> {
        let window_handle = window.window_handle();
        window.spawn(cx, async move |cx| {
            let cwd = cx
                .update(|_window, cx| {
                    let from_db = TERMINAL_DB
                        .get_working_directory(item_id, workspace_id)
                        .log_err()
                        .flatten();
                    if from_db
                        .as_ref()
                        .is_some_and(|from_db| !from_db.as_os_str().is_empty())
                    {
                        from_db
                    } else {
                        workspace
                            .upgrade()
                            .and_then(|workspace| default_working_directory(workspace.read(cx), cx))
                    }
                })
                .ok()
                .flatten();

            let terminal = project
                .update(cx, |project, cx| {
                    project.create_terminal(TerminalKind::Shell(cwd), window_handle, cx)
                })?
                .await?;
            cx.update(|window, cx| {
                cx.new(|cx| {
                    TerminalView::new(
                        terminal,
                        workspace,
                        Some(workspace_id),
                        project.downgrade(),
                        window,
                        cx,
                    )
                })
            })
        })
    }
}

impl SearchableItem for TerminalView {
    type Match = RangeInclusive<Point>;

    fn supported_options(&self) -> SearchOptions {
        SearchOptions {
            case: false,
            word: false,
            regex: true,
            replacement: false,
            selection: false,
            find_in_results: false,
        }
    }

    /// Clear stored matches
    fn clear_matches(&mut self, _window: &mut Window, cx: &mut Context<Self>) {
        self.terminal().update(cx, |term, _| term.matches.clear())
    }

    /// Store matches returned from find_matches somewhere for rendering
    fn update_matches(
        &mut self,
        matches: &[Self::Match],
        _window: &mut Window,
        cx: &mut Context<Self>,
    ) {
        self.terminal()
            .update(cx, |term, _| term.matches = matches.to_vec())
    }

    /// Returns the selection content to pre-load into this search
    fn query_suggestion(&mut self, _window: &mut Window, cx: &mut Context<Self>) -> String {
        self.terminal()
            .read(cx)
            .last_content
            .selection_text
            .clone()
            .unwrap_or_default()
    }

    /// Focus match at given index into the Vec of matches
    fn activate_match(
        &mut self,
        index: usize,
        _: &[Self::Match],
        _window: &mut Window,
        cx: &mut Context<Self>,
    ) {
        self.terminal()
            .update(cx, |term, _| term.activate_match(index));
        cx.notify();
    }

    /// Add selections for all matches given.
    fn select_matches(&mut self, matches: &[Self::Match], _: &mut Window, cx: &mut Context<Self>) {
        self.terminal()
            .update(cx, |term, _| term.select_matches(matches));
        cx.notify();
    }

    /// Get all of the matches for this query, should be done on the background
    fn find_matches(
        &mut self,
        query: Arc<SearchQuery>,
        _: &mut Window,
        cx: &mut Context<Self>,
    ) -> Task<Vec<Self::Match>> {
        let searcher = match &*query {
            SearchQuery::Text { .. } => regex_search_for_query(
                &(SearchQuery::text(
                    regex_to_literal(query.as_str()),
                    query.whole_word(),
                    query.case_sensitive(),
                    query.include_ignored(),
                    query.files_to_include().clone(),
                    query.files_to_exclude().clone(),
                    None,
                )
                .unwrap()),
            ),
            SearchQuery::Regex { .. } => regex_search_for_query(&query),
        };

        if let Some(s) = searcher {
            self.terminal()
                .update(cx, |term, cx| term.find_matches(s, cx))
        } else {
            Task::ready(vec![])
        }
    }

    /// Reports back to the search toolbar what the active match should be (the selection)
    fn active_match_index(
        &mut self,
        direction: Direction,
        matches: &[Self::Match],
        _: &mut Window,
        cx: &mut Context<Self>,
    ) -> Option<usize> {
        // Selection head might have a value if there's a selection that isn't
        // associated with a match. Therefore, if there are no matches, we should
        // report None, no matter the state of the terminal
        let res = if !matches.is_empty() {
            if let Some(selection_head) = self.terminal().read(cx).selection_head {
                // If selection head is contained in a match. Return that match
                match direction {
                    Direction::Prev => {
                        // If no selection before selection head, return the first match
                        Some(
                            matches
                                .iter()
                                .enumerate()
                                .rev()
                                .find(|(_, search_match)| {
                                    search_match.contains(&selection_head)
                                        || search_match.start() < &selection_head
                                })
                                .map(|(ix, _)| ix)
                                .unwrap_or(0),
                        )
                    }
                    Direction::Next => {
                        // If no selection after selection head, return the last match
                        Some(
                            matches
                                .iter()
                                .enumerate()
                                .find(|(_, search_match)| {
                                    search_match.contains(&selection_head)
                                        || search_match.start() > &selection_head
                                })
                                .map(|(ix, _)| ix)
                                .unwrap_or(matches.len().saturating_sub(1)),
                        )
                    }
                }
            } else {
                // Matches found but no active selection, return the first last one (closest to cursor)
                Some(matches.len().saturating_sub(1))
            }
        } else {
            None
        };

        res
    }
    fn replace(
        &mut self,
        _: &Self::Match,
        _: &SearchQuery,
        _window: &mut Window,
        _: &mut Context<Self>,
    ) {
        // Replacement is not supported in terminal view, so this is a no-op.
    }
}

///Gets the working directory for the given workspace, respecting the user's settings.
/// None implies "~" on whichever machine we end up on.
pub(crate) fn default_working_directory(workspace: &Workspace, cx: &App) -> Option<PathBuf> {
    match &TerminalSettings::get_global(cx).working_directory {
        WorkingDirectory::CurrentProjectDirectory => workspace
            .project()
            .read(cx)
            .active_project_directory(cx)
            .as_deref()
            .map(Path::to_path_buf),
        WorkingDirectory::FirstProjectDirectory => first_project_directory(workspace, cx),
        WorkingDirectory::AlwaysHome => None,
        WorkingDirectory::Always { directory } => {
            shellexpand::full(&directory) //TODO handle this better
                .ok()
                .map(|dir| Path::new(&dir.to_string()).to_path_buf())
                .filter(|dir| dir.is_dir())
        }
    }
}
///Gets the first project's home directory, or the home directory
fn first_project_directory(workspace: &Workspace, cx: &App) -> Option<PathBuf> {
    let worktree = workspace.worktrees(cx).next()?.read(cx);
    if !worktree.root_entry()?.is_dir() {
        return None;
    }
    Some(worktree.abs_path().to_path_buf())
}

#[cfg(test)]
mod tests {
    use super::*;
    use gpui::TestAppContext;
    use project::{Entry, Project, ProjectPath, Worktree};
    use std::path::Path;
    use workspace::AppState;

    // Working directory calculation tests

    // No Worktrees in project -> home_dir()
    #[gpui::test]
    async fn no_worktree(cx: &mut TestAppContext) {
        let (project, workspace) = init_test(cx).await;
        cx.read(|cx| {
            let workspace = workspace.read(cx);
            let active_entry = project.read(cx).active_entry();

            //Make sure environment is as expected
            assert!(active_entry.is_none());
            assert!(workspace.worktrees(cx).next().is_none());

            let res = default_working_directory(workspace, cx);
            assert_eq!(res, None);
            let res = first_project_directory(workspace, cx);
            assert_eq!(res, None);
        });
    }

    // No active entry, but a worktree, worktree is a file -> home_dir()
    #[gpui::test]
    async fn no_active_entry_worktree_is_file(cx: &mut TestAppContext) {
        let (project, workspace) = init_test(cx).await;

        create_file_wt(project.clone(), "/root.txt", cx).await;
        cx.read(|cx| {
            let workspace = workspace.read(cx);
            let active_entry = project.read(cx).active_entry();

            //Make sure environment is as expected
            assert!(active_entry.is_none());
            assert!(workspace.worktrees(cx).next().is_some());

            let res = default_working_directory(workspace, cx);
            assert_eq!(res, None);
            let res = first_project_directory(workspace, cx);
            assert_eq!(res, None);
        });
    }

    // No active entry, but a worktree, worktree is a folder -> worktree_folder
    #[gpui::test]
    async fn no_active_entry_worktree_is_dir(cx: &mut TestAppContext) {
        let (project, workspace) = init_test(cx).await;

        let (_wt, _entry) = create_folder_wt(project.clone(), "/root/", cx).await;
        cx.update(|cx| {
            let workspace = workspace.read(cx);
            let active_entry = project.read(cx).active_entry();

            assert!(active_entry.is_none());
            assert!(workspace.worktrees(cx).next().is_some());

            let res = default_working_directory(workspace, cx);
            assert_eq!(res, Some((Path::new("/root/")).to_path_buf()));
            let res = first_project_directory(workspace, cx);
            assert_eq!(res, Some((Path::new("/root/")).to_path_buf()));
        });
    }

    // Active entry with a work tree, worktree is a file -> worktree_folder()
    #[gpui::test]
    async fn active_entry_worktree_is_file(cx: &mut TestAppContext) {
        let (project, workspace) = init_test(cx).await;

        let (_wt, _entry) = create_folder_wt(project.clone(), "/root1/", cx).await;
        let (wt2, entry2) = create_file_wt(project.clone(), "/root2.txt", cx).await;
        insert_active_entry_for(wt2, entry2, project.clone(), cx);

        cx.update(|cx| {
            let workspace = workspace.read(cx);
            let active_entry = project.read(cx).active_entry();

            assert!(active_entry.is_some());

            let res = default_working_directory(workspace, cx);
            assert_eq!(res, Some((Path::new("/root1/")).to_path_buf()));
            let res = first_project_directory(workspace, cx);
            assert_eq!(res, Some((Path::new("/root1/")).to_path_buf()));
        });
    }

    // Active entry, with a worktree, worktree is a folder -> worktree_folder
    #[gpui::test]
    async fn active_entry_worktree_is_dir(cx: &mut TestAppContext) {
        let (project, workspace) = init_test(cx).await;

        let (_wt, _entry) = create_folder_wt(project.clone(), "/root1/", cx).await;
        let (wt2, entry2) = create_folder_wt(project.clone(), "/root2/", cx).await;
        insert_active_entry_for(wt2, entry2, project.clone(), cx);

        cx.update(|cx| {
            let workspace = workspace.read(cx);
            let active_entry = project.read(cx).active_entry();

            assert!(active_entry.is_some());

            let res = default_working_directory(workspace, cx);
            assert_eq!(res, Some((Path::new("/root2/")).to_path_buf()));
            let res = first_project_directory(workspace, cx);
            assert_eq!(res, Some((Path::new("/root1/")).to_path_buf()));
        });
    }

    /// Creates a worktree with 1 file: /root.txt
    pub async fn init_test(cx: &mut TestAppContext) -> (Entity<Project>, Entity<Workspace>) {
        let params = cx.update(AppState::test);
        cx.update(|cx| {
            terminal::init(cx);
            theme::init(theme::LoadThemes::JustBase, cx);
            Project::init_settings(cx);
            language::init(cx);
        });

        let project = Project::test(params.fs.clone(), [], cx).await;
        let workspace = cx
            .add_window(|window, cx| Workspace::test_new(project.clone(), window, cx))
            .root(cx)
            .unwrap();

        (project, workspace)
    }

    /// Creates a worktree with 1 folder: /root{suffix}/
    async fn create_folder_wt(
        project: Entity<Project>,
        path: impl AsRef<Path>,
        cx: &mut TestAppContext,
    ) -> (Entity<Worktree>, Entry) {
        create_wt(project, true, path, cx).await
    }

    /// Creates a worktree with 1 file: /root{suffix}.txt
    async fn create_file_wt(
        project: Entity<Project>,
        path: impl AsRef<Path>,
        cx: &mut TestAppContext,
    ) -> (Entity<Worktree>, Entry) {
        create_wt(project, false, path, cx).await
    }

    async fn create_wt(
        project: Entity<Project>,
        is_dir: bool,
        path: impl AsRef<Path>,
        cx: &mut TestAppContext,
    ) -> (Entity<Worktree>, Entry) {
        let (wt, _) = project
            .update(cx, |project, cx| {
                project.find_or_create_worktree(path, true, cx)
            })
            .await
            .unwrap();

        let entry = cx
            .update(|cx| wt.update(cx, |wt, cx| wt.create_entry(Path::new(""), is_dir, cx)))
            .await
            .unwrap()
            .to_included()
            .unwrap();

        (wt, entry)
    }

    pub fn insert_active_entry_for(
        wt: Entity<Worktree>,
        entry: Entry,
        project: Entity<Project>,
        cx: &mut TestAppContext,
    ) {
        cx.update(|cx| {
            let p = ProjectPath {
                worktree_id: wt.read(cx).id(),
                path: entry.path,
            };
            project.update(cx, |project, cx| project.set_active_path(Some(p), cx));
        });
    }

    #[test]
    fn escapes_only_special_characters() {
        assert_eq!(regex_to_literal(r"test(\w)"), r"test\(\\w\)".to_string());
    }

    #[test]
    fn empty_string_stays_empty() {
        assert_eq!(regex_to_literal(""), "".to_string());
    }
}<|MERGE_RESOLUTION|>--- conflicted
+++ resolved
@@ -948,10 +948,9 @@
                 MaybeNavigationTarget::PathLike(path_like_target) => {
                     let task_workspace = workspace.clone();
                     let path_like_target = path_like_target.clone();
-<<<<<<< HEAD
                     let selected_word_open_target =
                         this.maybe_path_open_target.clone();
-                    cx.spawn_in(window, |terminal_view, mut cx| async move {
+                    cx.spawn_in(window, async move |terminal_view, cx| {
                         let Some((open_target, newly_confirmed_maybe_path)) = (match selected_word_open_target {
                             Some(MaybePathOpenTarget{ path_like_target: prev_path_like_target, open_target: prev_open_target })
                                 if prev_path_like_target.id == path_like_target.id =>
@@ -960,44 +959,19 @@
                                 Some((prev_open_target, false))
                             }
                             _ => {
-                                terminal_view.update(&mut cx, |this, cx| {
+                                terminal_view.update(cx, |this, cx| {
                                     possible_open_target(
                                         &task_workspace,
                                         path_like_target.terminal_dir.clone(),
                                         &MaybePath::from_maybe_path_like(&path_like_target.maybe_path_like, Arc::clone(&this.path_hyperlink_regexes)),
                                         this.path_hyperlink_navigation, this.path_hyperlink_timeout,
-=======
-                    cx.spawn_in(window, async move |terminal_view, cx| {
-                        let open_target = terminal_view
-                            .update(cx, |_, cx| {
-                                possible_open_target(
-                                    &task_workspace,
-                                    &path_like_target.terminal_dir,
-                                    &path_like_target.maybe_path,
-                                    cx,
-                                )
-                            })?
-                            .await;
-                        if let Some(open_target) = open_target {
-                            let path_to_open = open_target.path();
-                            let opened_items = task_workspace
-                                .update_in(cx, |workspace, window, cx| {
-                                    workspace.open_paths(
-                                        vec![path_to_open.path.clone()],
-                                        OpenOptions {
-                                            visible: Some(OpenVisible::OnlyDirectories),
-                                            ..Default::default()
-                                        },
-                                        None,
-                                        window,
->>>>>>> edd1b48e
                                         cx,
                                     )
                                 })?
                                 .await.map(|open_target| (open_target, true))
                             }
                         }) else {
-                            terminal_view.update(&mut cx, |this, cx| {
+                            terminal_view.update(cx, |this, cx| {
                                 this.update_maybe_path_open_target(&path_like_target, None, cx);
                                 this.hover_target_tooltip = None;
                             })?;
@@ -1007,7 +981,7 @@
 
                         let path_to_open = open_target.path();
                         let opened_items = task_workspace
-                            .update_in(&mut cx, |workspace, window, cx| {
+                            .update_in(cx, |workspace, window, cx| {
                                 workspace.open_paths(
                                     vec![path_to_open.path.to_path_buf()],
                                     OpenOptions {
@@ -1028,7 +1002,6 @@
                             );
                         }
 
-<<<<<<< HEAD
                         if let Some(opened_item) = opened_items.first() {
                             if open_target.is_file() {
                                 if let Some(Ok(opened_item)) = opened_item {
@@ -1039,7 +1012,7 @@
                                         {
                                             active_editor
                                                 .downgrade()
-                                                .update_in(&mut cx, |editor, window, cx| {
+                                                .update_in(cx, |editor, window, cx| {
                                                     editor.go_to_singleton_buffer_point(
                                                         language::Point::new(
                                                             row.saturating_sub(1),
@@ -1052,41 +1025,9 @@
                                                 .log_err();
                                         }
                                     }
-=======
-                            if let Some(opened_item) = opened_items.first() {
-                                if open_target.is_file() {
-                                    if let Some(Ok(opened_item)) = opened_item {
-                                        if let Some(row) = path_to_open.row {
-                                            let col = path_to_open.column.unwrap_or(0);
-                                            if let Some(active_editor) =
-                                                opened_item.downcast::<Editor>()
-                                            {
-                                                active_editor
-                                                    .downgrade()
-                                                    .update_in(cx, |editor, window, cx| {
-                                                        editor.go_to_singleton_buffer_point(
-                                                            language::Point::new(
-                                                                row.saturating_sub(1),
-                                                                col.saturating_sub(1),
-                                                            ),
-                                                            window,
-                                                            cx,
-                                                        )
-                                                    })
-                                                    .log_err();
-                                            }
-                                        }
-                                    }
-                                } else if open_target.is_dir() {
-                                    task_workspace.update(cx, |workspace, cx| {
-                                        workspace.project().update(cx, |_, cx| {
-                                            cx.emit(project::Event::ActivateProjectPanel);
-                                        })
-                                    })?;
->>>>>>> edd1b48e
                                 }
                             } else if open_target.is_dir() {
-                                task_workspace.update(&mut cx, |workspace, cx| {
+                                task_workspace.update(cx, |workspace, cx| {
                                     workspace.project().update(cx, |_, cx| {
                                         cx.emit(project::Event::ActivateProjectPanel);
                                     })
@@ -1095,7 +1036,7 @@
                         }
 
                         if newly_confirmed_maybe_path {
-                            terminal_view.update(&mut cx, |this, cx| {
+                            terminal_view.update(cx, |this, cx| {
                                 let hyperlink_range = path_like_target.maybe_path_like.hyperlink_range(&open_target.path().position, &open_target.path().range);
                                 let hover_tooltip = path_like_target.maybe_path_like.text_at(&hyperlink_range).to_string();
                                 this.update_maybe_path_open_target(&path_like_target, Some((open_target, hyperlink_range)), cx);
