--- conflicted
+++ resolved
@@ -305,13 +305,7 @@
 }
 
 impl Render for SyntaxTreeView {
-<<<<<<< HEAD
-    type Output = Div;
-
-    fn render(&mut self, cx: &mut gpui::ViewContext<'_, Self>) -> Self::Output {
-=======
     fn render(&mut self, cx: &mut gpui::ViewContext<'_, Self>) -> impl Element {
->>>>>>> 81b03d37
         let settings = ThemeSettings::get_global(cx);
         let line_height = cx
             .text_style()
@@ -511,13 +505,7 @@
 }
 
 impl Render for SyntaxTreeToolbarItemView {
-<<<<<<< HEAD
-    type Output = PopoverMenu<ContextMenu>;
-
-    fn render(&mut self, cx: &mut ViewContext<'_, Self>) -> PopoverMenu<ContextMenu> {
-=======
     fn render(&mut self, cx: &mut ViewContext<'_, Self>) -> impl Element {
->>>>>>> 81b03d37
         self.render_menu(cx)
             .unwrap_or_else(|| popover_menu("Empty Syntax Tree"))
     }
