--- conflicted
+++ resolved
@@ -19,12 +19,8 @@
 replace_with = "0.1.7"
 resvg = "0.14"
 scoped-pool = "1.0.0"
-<<<<<<< HEAD
-serde = "1.0.125"
-=======
 seahash = "4.1"
 serde = {version = "1.0.125", features = ["derive"]}
->>>>>>> d0ae44c1
 serde_json = "1.0.64"
 smallvec = "1.6.1"
 smol = "1.2"
